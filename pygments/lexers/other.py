# -*- coding: utf-8 -*-
"""
    pygments.lexers.other
    ~~~~~~~~~~~~~~~~~~~~~

    Lexers for other languages.

    :copyright: Copyright 2006-2011 by the Pygments team, see AUTHORS.
    :license: BSD, see LICENSE for details.
"""

import re

from pygments.lexer import Lexer, RegexLexer, include, bygroups, using, \
     this, do_insertions, combined, ExtendedRegexLexer
from pygments.token import Error, Punctuation, Literal, Token, \
     Text, Comment, Operator, Keyword, Name, String, Number, Generic
from pygments.util import ClassNotFound, shebang_matches
from pygments.lexers.web import HtmlLexer


__all__ = ['SqlLexer', 'MySqlLexer', 'SqliteConsoleLexer', 'BrainfuckLexer',
           'BashLexer', 'BatchLexer', 'BefungeLexer', 'RedcodeLexer',
           'MOOCodeLexer', 'SmalltalkLexer', 'TcshLexer', 'LogtalkLexer',
           'GnuplotLexer', 'PovrayLexer', 'AppleScriptLexer',
           'BashSessionLexer', 'ModelicaLexer', 'RebolLexer', 'ABAPLexer',
           'NewspeakLexer', 'GherkinLexer', 'AsymptoteLexer',
           'PostScriptLexer', 'AutohotkeyLexer', 'GoodDataCLLexer',
           'MaqlLexer', 'ProtoBufLexer', 'HybrisLexer', 'AwkLexer',
<<<<<<< HEAD
           'Cfengine3Lexer', 'HttpLexer', 'SnobolLexer', 'ECLLexer',
           'UrbiscriptLexer']
=======
           'Cfengine3Lexer', 'OpenEdgeLexer']
>>>>>>> 48d6e23f

line_re  = re.compile('.*?\n')


class SqlLexer(RegexLexer):
    """
    Lexer for Structured Query Language. Currently, this lexer does
    not recognize any special syntax except ANSI SQL.
    """

    name = 'SQL'
    aliases = ['sql']
    filenames = ['*.sql']
    mimetypes = ['text/x-sql']

    flags = re.IGNORECASE
    tokens = {
        'root': [
            (r'\s+', Text),
            (r'--.*?\n', Comment.Single),
            (r'/\*', Comment.Multiline, 'multiline-comments'),
            (r'(ABORT|ABS|ABSOLUTE|ACCESS|ADA|ADD|ADMIN|AFTER|AGGREGATE|'
             r'ALIAS|ALL|ALLOCATE|ALTER|ANALYSE|ANALYZE|AND|ANY|ARE|AS|'
             r'ASC|ASENSITIVE|ASSERTION|ASSIGNMENT|ASYMMETRIC|AT|ATOMIC|'
             r'AUTHORIZATION|AVG|BACKWARD|BEFORE|BEGIN|BETWEEN|BITVAR|'
             r'BIT_LENGTH|BOTH|BREADTH|BY|C|CACHE|CALL|CALLED|CARDINALITY|'
             r'CASCADE|CASCADED|CASE|CAST|CATALOG|CATALOG_NAME|CHAIN|'
             r'CHARACTERISTICS|CHARACTER_LENGTH|CHARACTER_SET_CATALOG|'
             r'CHARACTER_SET_NAME|CHARACTER_SET_SCHEMA|CHAR_LENGTH|CHECK|'
             r'CHECKED|CHECKPOINT|CLASS|CLASS_ORIGIN|CLOB|CLOSE|CLUSTER|'
             r'COALSECE|COBOL|COLLATE|COLLATION|COLLATION_CATALOG|'
             r'COLLATION_NAME|COLLATION_SCHEMA|COLUMN|COLUMN_NAME|'
             r'COMMAND_FUNCTION|COMMAND_FUNCTION_CODE|COMMENT|COMMIT|'
             r'COMMITTED|COMPLETION|CONDITION_NUMBER|CONNECT|CONNECTION|'
             r'CONNECTION_NAME|CONSTRAINT|CONSTRAINTS|CONSTRAINT_CATALOG|'
             r'CONSTRAINT_NAME|CONSTRAINT_SCHEMA|CONSTRUCTOR|CONTAINS|'
             r'CONTINUE|CONVERSION|CONVERT|COPY|CORRESPONTING|COUNT|'
             r'CREATE|CREATEDB|CREATEUSER|CROSS|CUBE|CURRENT|CURRENT_DATE|'
             r'CURRENT_PATH|CURRENT_ROLE|CURRENT_TIME|CURRENT_TIMESTAMP|'
             r'CURRENT_USER|CURSOR|CURSOR_NAME|CYCLE|DATA|DATABASE|'
             r'DATETIME_INTERVAL_CODE|DATETIME_INTERVAL_PRECISION|DAY|'
             r'DEALLOCATE|DECLARE|DEFAULT|DEFAULTS|DEFERRABLE|DEFERRED|'
             r'DEFINED|DEFINER|DELETE|DELIMITER|DELIMITERS|DEREF|DESC|'
             r'DESCRIBE|DESCRIPTOR|DESTROY|DESTRUCTOR|DETERMINISTIC|'
             r'DIAGNOSTICS|DICTIONARY|DISCONNECT|DISPATCH|DISTINCT|DO|'
             r'DOMAIN|DROP|DYNAMIC|DYNAMIC_FUNCTION|DYNAMIC_FUNCTION_CODE|'
             r'EACH|ELSE|ENCODING|ENCRYPTED|END|END-EXEC|EQUALS|ESCAPE|EVERY|'
             r'EXCEPT|ESCEPTION|EXCLUDING|EXCLUSIVE|EXEC|EXECUTE|EXISTING|'
             r'EXISTS|EXPLAIN|EXTERNAL|EXTRACT|FALSE|FETCH|FINAL|FIRST|FOR|'
             r'FORCE|FOREIGN|FORTRAN|FORWARD|FOUND|FREE|FREEZE|FROM|FULL|'
             r'FUNCTION|G|GENERAL|GENERATED|GET|GLOBAL|GO|GOTO|GRANT|GRANTED|'
             r'GROUP|GROUPING|HANDLER|HAVING|HIERARCHY|HOLD|HOST|IDENTITY|'
             r'IGNORE|ILIKE|IMMEDIATE|IMMUTABLE|IMPLEMENTATION|IMPLICIT|IN|'
             r'INCLUDING|INCREMENT|INDEX|INDITCATOR|INFIX|INHERITS|INITIALIZE|'
             r'INITIALLY|INNER|INOUT|INPUT|INSENSITIVE|INSERT|INSTANTIABLE|'
             r'INSTEAD|INTERSECT|INTO|INVOKER|IS|ISNULL|ISOLATION|ITERATE|JOIN|'
             r'KEY|KEY_MEMBER|KEY_TYPE|LANCOMPILER|LANGUAGE|LARGE|LAST|'
             r'LATERAL|LEADING|LEFT|LENGTH|LESS|LEVEL|LIKE|LIMIT|LISTEN|LOAD|'
             r'LOCAL|LOCALTIME|LOCALTIMESTAMP|LOCATION|LOCATOR|LOCK|LOWER|'
             r'MAP|MATCH|MAX|MAXVALUE|MESSAGE_LENGTH|MESSAGE_OCTET_LENGTH|'
             r'MESSAGE_TEXT|METHOD|MIN|MINUTE|MINVALUE|MOD|MODE|MODIFIES|'
             r'MODIFY|MONTH|MORE|MOVE|MUMPS|NAMES|NATIONAL|NATURAL|NCHAR|'
             r'NCLOB|NEW|NEXT|NO|NOCREATEDB|NOCREATEUSER|NONE|NOT|NOTHING|'
             r'NOTIFY|NOTNULL|NULL|NULLABLE|NULLIF|OBJECT|OCTET_LENGTH|OF|OFF|'
             r'OFFSET|OIDS|OLD|ON|ONLY|OPEN|OPERATION|OPERATOR|OPTION|OPTIONS|'
             r'OR|ORDER|ORDINALITY|OUT|OUTER|OUTPUT|OVERLAPS|OVERLAY|OVERRIDING|'
             r'OWNER|PAD|PARAMETER|PARAMETERS|PARAMETER_MODE|PARAMATER_NAME|'
             r'PARAMATER_ORDINAL_POSITION|PARAMETER_SPECIFIC_CATALOG|'
             r'PARAMETER_SPECIFIC_NAME|PARAMATER_SPECIFIC_SCHEMA|PARTIAL|'
             r'PASCAL|PENDANT|PLACING|PLI|POSITION|POSTFIX|PRECISION|PREFIX|'
             r'PREORDER|PREPARE|PRESERVE|PRIMARY|PRIOR|PRIVILEGES|PROCEDURAL|'
             r'PROCEDURE|PUBLIC|READ|READS|RECHECK|RECURSIVE|REF|REFERENCES|'
             r'REFERENCING|REINDEX|RELATIVE|RENAME|REPEATABLE|REPLACE|RESET|'
             r'RESTART|RESTRICT|RESULT|RETURN|RETURNED_LENGTH|'
             r'RETURNED_OCTET_LENGTH|RETURNED_SQLSTATE|RETURNS|REVOKE|RIGHT|'
             r'ROLE|ROLLBACK|ROLLUP|ROUTINE|ROUTINE_CATALOG|ROUTINE_NAME|'
             r'ROUTINE_SCHEMA|ROW|ROWS|ROW_COUNT|RULE|SAVE_POINT|SCALE|SCHEMA|'
             r'SCHEMA_NAME|SCOPE|SCROLL|SEARCH|SECOND|SECURITY|SELECT|SELF|'
             r'SENSITIVE|SERIALIZABLE|SERVER_NAME|SESSION|SESSION_USER|SET|'
             r'SETOF|SETS|SHARE|SHOW|SIMILAR|SIMPLE|SIZE|SOME|SOURCE|SPACE|'
             r'SPECIFIC|SPECIFICTYPE|SPECIFIC_NAME|SQL|SQLCODE|SQLERROR|'
             r'SQLEXCEPTION|SQLSTATE|SQLWARNINIG|STABLE|START|STATE|STATEMENT|'
             r'STATIC|STATISTICS|STDIN|STDOUT|STORAGE|STRICT|STRUCTURE|STYPE|'
             r'SUBCLASS_ORIGIN|SUBLIST|SUBSTRING|SUM|SYMMETRIC|SYSID|SYSTEM|'
             r'SYSTEM_USER|TABLE|TABLE_NAME| TEMP|TEMPLATE|TEMPORARY|TERMINATE|'
             r'THAN|THEN|TIMESTAMP|TIMEZONE_HOUR|TIMEZONE_MINUTE|TO|TOAST|'
             r'TRAILING|TRANSATION|TRANSACTIONS_COMMITTED|'
             r'TRANSACTIONS_ROLLED_BACK|TRANSATION_ACTIVE|TRANSFORM|'
             r'TRANSFORMS|TRANSLATE|TRANSLATION|TREAT|TRIGGER|TRIGGER_CATALOG|'
             r'TRIGGER_NAME|TRIGGER_SCHEMA|TRIM|TRUE|TRUNCATE|TRUSTED|TYPE|'
             r'UNCOMMITTED|UNDER|UNENCRYPTED|UNION|UNIQUE|UNKNOWN|UNLISTEN|'
             r'UNNAMED|UNNEST|UNTIL|UPDATE|UPPER|USAGE|USER|'
             r'USER_DEFINED_TYPE_CATALOG|USER_DEFINED_TYPE_NAME|'
             r'USER_DEFINED_TYPE_SCHEMA|USING|VACUUM|VALID|VALIDATOR|VALUES|'
             r'VARIABLE|VERBOSE|VERSION|VIEW|VOLATILE|WHEN|WHENEVER|WHERE|'
             r'WITH|WITHOUT|WORK|WRITE|YEAR|ZONE)\b', Keyword),
            (r'(ARRAY|BIGINT|BINARY|BIT|BLOB|BOOLEAN|CHAR|CHARACTER|DATE|'
             r'DEC|DECIMAL|FLOAT|INT|INTEGER|INTERVAL|NUMBER|NUMERIC|REAL|'
             r'SERIAL|SMALLINT|VARCHAR|VARYING|INT8|SERIAL8|TEXT)\b',
             Name.Builtin),
            (r'[+*/<>=~!@#%^&|`?^-]', Operator),
            (r'[0-9]+', Number.Integer),
            # TODO: Backslash escapes?
            (r"'(''|[^'])*'", String.Single),
            (r'"(""|[^"])*"', String.Symbol), # not a real string literal in ANSI SQL
            (r'[a-zA-Z_][a-zA-Z0-9_]*', Name),
            (r'[;:()\[\],\.]', Punctuation)
        ],
        'multiline-comments': [
            (r'/\*', Comment.Multiline, 'multiline-comments'),
            (r'\*/', Comment.Multiline, '#pop'),
            (r'[^/\*]+', Comment.Multiline),
            (r'[/*]', Comment.Multiline)
        ]
    }


class MySqlLexer(RegexLexer):
    """
    Special lexer for MySQL.
    """

    name = 'MySQL'
    aliases = ['mysql']
    mimetypes = ['text/x-mysql']

    flags = re.IGNORECASE
    tokens = {
        'root': [
            (r'\s+', Text),
            (r'(#|--\s+).*?\n', Comment.Single),
            (r'/\*', Comment.Multiline, 'multiline-comments'),
            (r'[0-9]+', Number.Integer),
            (r'[0-9]*\.[0-9]+(e[+-][0-9]+)', Number.Float),
            # TODO: add backslash escapes
            (r"'(''|[^'])*'", String.Single),
            (r'"(""|[^"])*"', String.Double),
            (r"`(``|[^`])*`", String.Symbol),
            (r'[+*/<>=~!@#%^&|`?^-]', Operator),
            (r'\b(tinyint|smallint|mediumint|int|integer|bigint|date|'
             r'datetime|time|bit|bool|tinytext|mediumtext|longtext|text|'
             r'tinyblob|mediumblob|longblob|blob|float|double|double\s+'
             r'precision|real|numeric|dec|decimal|timestamp|year|char|'
             r'varchar|varbinary|varcharacter|enum|set)(\b\s*)(\()?',
             bygroups(Keyword.Type, Text, Punctuation)),
            (r'\b(add|all|alter|analyze|and|as|asc|asensitive|before|between|'
             r'bigint|binary|blob|both|by|call|cascade|case|change|char|'
             r'character|check|collate|column|condition|constraint|continue|'
             r'convert|create|cross|current_date|current_time|'
             r'current_timestamp|current_user|cursor|database|databases|'
             r'day_hour|day_microsecond|day_minute|day_second|dec|decimal|'
             r'declare|default|delayed|delete|desc|describe|deterministic|'
             r'distinct|distinctrow|div|double|drop|dual|each|else|elseif|'
             r'enclosed|escaped|exists|exit|explain|fetch|float|float4|float8'
             r'|for|force|foreign|from|fulltext|grant|group|having|'
             r'high_priority|hour_microsecond|hour_minute|hour_second|if|'
             r'ignore|in|index|infile|inner|inout|insensitive|insert|int|'
             r'int1|int2|int3|int4|int8|integer|interval|into|is|iterate|'
             r'join|key|keys|kill|leading|leave|left|like|limit|lines|load|'
             r'localtime|localtimestamp|lock|long|loop|low_priority|match|'
             r'minute_microsecond|minute_second|mod|modifies|natural|'
             r'no_write_to_binlog|not|numeric|on|optimize|option|optionally|'
             r'or|order|out|outer|outfile|precision|primary|procedure|purge|'
             r'raid0|read|reads|real|references|regexp|release|rename|repeat|'
             r'replace|require|restrict|return|revoke|right|rlike|schema|'
             r'schemas|second_microsecond|select|sensitive|separator|set|'
             r'show|smallint|soname|spatial|specific|sql|sql_big_result|'
             r'sql_calc_found_rows|sql_small_result|sqlexception|sqlstate|'
             r'sqlwarning|ssl|starting|straight_join|table|terminated|then|'
             r'to|trailing|trigger|undo|union|unique|unlock|unsigned|update|'
             r'usage|use|using|utc_date|utc_time|utc_timestamp|values|'
             r'varying|when|where|while|with|write|x509|xor|year_month|'
             r'zerofill)\b', Keyword),
            # TODO: this list is not complete
            (r'\b(auto_increment|engine|charset|tables)\b', Keyword.Pseudo),
            (r'(true|false|null)', Name.Constant),
            (r'([a-zA-Z_][a-zA-Z0-9_]*)(\s*)(\()',
             bygroups(Name.Function, Text, Punctuation)),
            (r'[a-zA-Z_][a-zA-Z0-9_]*', Name),
            (r'@[A-Za-z0-9]*[._]*[A-Za-z0-9]*', Name.Variable),
            (r'[;:()\[\],\.]', Punctuation)
        ],
        'multiline-comments': [
            (r'/\*', Comment.Multiline, 'multiline-comments'),
            (r'\*/', Comment.Multiline, '#pop'),
            (r'[^/\*]+', Comment.Multiline),
            (r'[/*]', Comment.Multiline)
        ]
    }


class ECLLexer(RegexLexer):
    """
    Lexer for the declarative big-data `ECL
    <http://hpccsystems.com/community/docs/ecl-language-reference/html>`_
    language.

    *New in Pygments 1.5.*
    """

    name = 'ECL'
    aliases = ['ecl']
    filenames = ['*.ecl']
    mimetypes = ['application/x-ecl']

    flags = re.IGNORECASE | re.MULTILINE

    tokens = {
        'root': [
            include('whitespace'),
            include('statements'),
        ],
        'whitespace': [
            (r'\s+', Text),
            (r'\/\/.*', Comment.Single),
            (r'/(\\\n)?[*](.|\n)*?[*](\\\n)?/', Comment.Multiline),
        ],
        'statements': [
            include('types'),
            include('keywords'),
            include('functions'),
            include('hash'),
            (r'"', String, 'string'),
            (r'\'', String, 'string'),
            (r'(\d+\.\d*|\.\d+|\d+)[eE][+-]?\d+[LlUu]*', Number.Float),
            (r'(\d+\.\d*|\.\d+|\d+[fF])[fF]?', Number.Float),
            (r'0x[0-9a-fA-F]+[LlUu]*', Number.Hex),
            (r'0[0-7]+[LlUu]*', Number.Oct),
            (r'\d+[LlUu]*', Number.Integer),
            (r'\*/', Error),
            (r'[~!%^&*+=|?:<>/-]+', Operator),
            (r'[{}()\[\],.;]', Punctuation),
            (r'[a-zA-Z_][a-zA-Z0-9_]*', Name),
        ],
        'hash': [
            (r'^#.*$', Comment.Preproc),
        ],
        'types': [
            (r'(RECORD|END)[^\d]', Keyword.Declaration),
            (r'((?:ASCII|BIG_ENDIAN|BOOLEAN|DATA|DECIMAL|EBCDIC|INTEGER|PATTERN|'
             r'QSTRING|REAL|RECORD|RULE|SET OF|STRING|TOKEN|UDECIMAL|UNICODE|'
             r'UNSIGNED|VARSTRING|VARUNICODE)\d*)(\s+)',
             bygroups(Keyword.Type, Text)),
        ],
        'keywords': [
            (r'(APPLY|ASSERT|BUILD|BUILDINDEX|EVALUATE|FAIL|KEYDIFF|KEYPATCH|'
             r'LOADXML|NOTHOR|NOTIFY|OUTPUT|PARALLEL|SEQUENTIAL|SOAPCALL|WAIT'
             r'CHECKPOINT|DEPRECATED|FAILCODE|FAILMESSAGE|FAILURE|GLOBAL|'
             r'INDEPENDENT|ONWARNING|PERSIST|PRIORITY|RECOVERY|STORED|SUCCESS|'
             r'WAIT|WHEN)\b', Keyword.Reserved),
            # These are classed differently, check later
            (r'(ALL|AND|ANY|AS|ATMOST|BEFORE|BEGINC\+\+|BEST|BETWEEN|CASE|CONST|'
             r'COUNTER|CSV|DESCEND|ENCRYPT|ENDC\+\+|ENDMACRO|EXCEPT|EXCLUSIVE|'
             r'EXPIRE|EXPORT|EXTEND|FALSE|FEW|FIRST|FLAT|FULL|FUNCTION|GROUP|'
             r'HEADER|HEADING|HOLE|IFBLOCK|IMPORT|IN|JOINED|KEEP|KEYED|LAST|'
             r'LEFT|LIMIT|LOAD|LOCAL|LOCALE|LOOKUP|MACRO|MANY|MAXCOUNT|'
             r'MAXLENGTH|MIN SKEW|MODULE|INTERFACE|NAMED|NOCASE|NOROOT|NOSCAN|'
             r'NOSORT|NOT|OF|ONLY|OPT|OR|OUTER|OVERWRITE|PACKED|PARTITION|'
             r'PENALTY|PHYSICALLENGTH|PIPE|QUOTE|RELATIONSHIP|REPEAT|RETURN|'
             r'RIGHT|SCAN|SELF|SEPARATOR|SERVICE|SHARED|SKEW|SKIP|SQL|STORE|'
             r'TERMINATOR|THOR|THRESHOLD|TOKEN|TRANSFORM|TRIM|TRUE|TYPE|'
             r'UNICODEORDER|UNSORTED|VALIDATE|VIRTUAL|WHOLE|WILD|WITHIN|XML|'
             r'XPATH|__COMPRESSED__)\b', Keyword.Reserved),
        ],
        'functions': [
            (r'(ABS|ACOS|ALLNODES|ASCII|ASIN|ASSTRING|ATAN|ATAN2|AVE|CASE|'
             r'CHOOSE|CHOOSEN|CHOOSESETS|CLUSTERSIZE|COMBINE|CORRELATION|COS|'
             r'COSH|COUNT|COVARIANCE|CRON|DATASET|DEDUP|DEFINE|DENORMALIZE|'
             r'DISTRIBUTE|DISTRIBUTED|DISTRIBUTION|EBCDIC|ENTH|ERROR|EVALUATE|'
             r'EVENT|EVENTEXTRA|EVENTNAME|EXISTS|EXP|FAILCODE|FAILMESSAGE|'
             r'FETCH|FROMUNICODE|GETISVALID|GLOBAL|GRAPH|GROUP|HASH|HASH32|'
             r'HASH64|HASHCRC|HASHMD5|HAVING|IF|INDEX|INTFORMAT|ISVALID|'
             r'ITERATE|JOIN|KEYUNICODE|LENGTH|LIBRARY|LIMIT|LN|LOCAL|LOG|LOOP|'
             r'MAP|MATCHED|MATCHLENGTH|MATCHPOSITION|MATCHTEXT|MATCHUNICODE|'
             r'MAX|MERGE|MERGEJOIN|MIN|NOLOCAL|NONEMPTY|NORMALIZE|PARSE|PIPE|'
             r'POWER|PRELOAD|PROCESS|PROJECT|PULL|RANDOM|RANGE|RANK|RANKED|'
             r'REALFORMAT|RECORDOF|REGEXFIND|REGEXREPLACE|REGROUP|REJECTED|'
             r'ROLLUP|ROUND|ROUNDUP|ROW|ROWDIFF|SAMPLE|SET|SIN|SINH|SIZEOF|'
             r'SOAPCALL|SORT|SORTED|SQRT|STEPPED|STORED|SUM|TABLE|TAN|TANH|'
             r'THISNODE|TOPN|TOUNICODE|TRANSFER|TRIM|TRUNCATE|TYPEOF|UNGROUP|'
             r'UNICODEORDER|VARIANCE|WHICH|WORKUNIT|XMLDECODE|XMLENCODE|'
             r'XMLTEXT|XMLUNICODE)\b', Name.Function),
        ],
        'string': [
            (r'"', String, '#pop'),
            (r'\'', String, '#pop'),
            (r'[^"\']+', String),
        ],
    }



class SqliteConsoleLexer(Lexer):
    """
    Lexer for example sessions using sqlite3.

    *New in Pygments 0.11.*
    """

    name = 'sqlite3con'
    aliases = ['sqlite3']
    filenames = ['*.sqlite3-console']
    mimetypes = ['text/x-sqlite3-console']

    def get_tokens_unprocessed(self, data):
        sql = SqlLexer(**self.options)

        curcode = ''
        insertions = []
        for match in line_re.finditer(data):
            line = match.group()
            if line.startswith('sqlite> ') or line.startswith('   ...> '):
                insertions.append((len(curcode),
                                   [(0, Generic.Prompt, line[:8])]))
                curcode += line[8:]
            else:
                if curcode:
                    for item in do_insertions(insertions,
                                              sql.get_tokens_unprocessed(curcode)):
                        yield item
                    curcode = ''
                    insertions = []
                if line.startswith('SQL error: '):
                    yield (match.start(), Generic.Traceback, line)
                else:
                    yield (match.start(), Generic.Output, line)
        if curcode:
            for item in do_insertions(insertions,
                                      sql.get_tokens_unprocessed(curcode)):
                yield item


class BrainfuckLexer(RegexLexer):
    """
    Lexer for the esoteric `BrainFuck <http://www.muppetlabs.com/~breadbox/bf/>`_
    language.
    """

    name = 'Brainfuck'
    aliases = ['brainfuck', 'bf']
    filenames = ['*.bf', '*.b']
    mimetypes = ['application/x-brainfuck']

    tokens = {
        'common': [
            # use different colors for different instruction types
            (r'[.,]+', Name.Tag),
            (r'[+-]+', Name.Builtin),
            (r'[<>]+', Name.Variable),
            (r'[^.,+\-<>\[\]]+', Comment),
        ],
        'root': [
            (r'\[', Keyword, 'loop'),
            (r'\]', Error),
            include('common'),
        ],
        'loop': [
            (r'\[', Keyword, '#push'),
            (r'\]', Keyword, '#pop'),
            include('common'),
        ]
    }


class BefungeLexer(RegexLexer):
    """
    Lexer for the esoteric `Befunge <http://en.wikipedia.org/wiki/Befunge>`_
    language.

    *New in Pygments 0.7.*
    """
    name = 'Befunge'
    aliases = ['befunge']
    filenames = ['*.befunge']
    mimetypes = ['application/x-befunge']

    tokens = {
        'root': [
            (r'[0-9a-f]', Number),
            (r'[\+\*/%!`-]', Operator), # Traditional math
            (r'[<>^v?\[\]rxjk]', Name.Variable), # Move, imperatives
            (r'[:\\$.,n]', Name.Builtin), # Stack ops, imperatives
            (r'[|_mw]', Keyword),
            (r'[{}]', Name.Tag), # Befunge-98 stack ops
            (r'".*?"', String.Double), # Strings don't appear to allow escapes
            (r'\'.', String.Single), # Single character
            (r'[#;]', Comment), # Trampoline... depends on direction hit
            (r'[pg&~=@iotsy]', Keyword), # Misc
            (r'[()A-Z]', Comment), # Fingerprints
            (r'\s+', Text), # Whitespace doesn't matter
        ],
    }



class BashLexer(RegexLexer):
    """
    Lexer for (ba|k|)sh shell scripts.

    *New in Pygments 0.6.*
    """

    name = 'Bash'
    aliases = ['bash', 'sh', 'ksh']
    filenames = ['*.sh', '*.ksh', '*.bash', '*.ebuild', '*.eclass']
    mimetypes = ['application/x-sh', 'application/x-shellscript']

    tokens = {
        'root': [
            include('basic'),
            (r'\$\(\(', Keyword, 'math'),
            (r'\$\(', Keyword, 'paren'),
            (r'\${#?', Keyword, 'curly'),
            (r'`', String.Backtick, 'backticks'),
            include('data'),
        ],
        'basic': [
            (r'\b(if|fi|else|while|do|done|for|then|return|function|case|'
             r'select|continue|until|esac|elif)\s*\b',
             Keyword),
            (r'\b(alias|bg|bind|break|builtin|caller|cd|command|compgen|'
             r'complete|declare|dirs|disown|echo|enable|eval|exec|exit|'
             r'export|false|fc|fg|getopts|hash|help|history|jobs|kill|let|'
             r'local|logout|popd|printf|pushd|pwd|read|readonly|set|shift|'
             r'shopt|source|suspend|test|time|times|trap|true|type|typeset|'
             r'ulimit|umask|unalias|unset|wait)\s*\b(?!\.)',
             Name.Builtin),
            (r'#.*\n', Comment),
            (r'\\[\w\W]', String.Escape),
            (r'(\b\w+)(\s*)(=)', bygroups(Name.Variable, Text, Operator)),
            (r'[\[\]{}()=]', Operator),
            (r'<<-?\s*(\'?)\\?(\w+)[\w\W]+?\2', String),
            (r'&&|\|\|', Operator),
        ],
        'data': [
            (r'(?s)\$?"(\\\\|\\[0-7]+|\\.|[^"\\])*"', String.Double),
            (r"(?s)\$?'(\\\\|\\[0-7]+|\\.|[^'\\])*'", String.Single),
            (r';', Text),
            (r'\s+', Text),
            (r'[^=\s\n\[\]{}()$"\'`\\<]+', Text),
            (r'\d+(?= |\Z)', Number),
            (r'\$#?(\w+|.)', Name.Variable),
            (r'<', Text),
        ],
        'curly': [
            (r'}', Keyword, '#pop'),
            (r':-', Keyword),
            (r'[a-zA-Z0-9_]+', Name.Variable),
            (r'[^}:"\'`$]+', Punctuation),
            (r':', Punctuation),
            include('root'),
        ],
        'paren': [
            (r'\)', Keyword, '#pop'),
            include('root'),
        ],
        'math': [
            (r'\)\)', Keyword, '#pop'),
            (r'[-+*/%^|&]|\*\*|\|\|', Operator),
            (r'\d+', Number),
            include('root'),
        ],
        'backticks': [
            (r'`', String.Backtick, '#pop'),
            include('root'),
        ],
    }

    def analyse_text(text):
        return shebang_matches(text, r'(ba|z|)sh')


class BashSessionLexer(Lexer):
    """
    Lexer for simplistic shell sessions.

    *New in Pygments 1.1.*
    """

    name = 'Bash Session'
    aliases = ['console']
    filenames = ['*.sh-session']
    mimetypes = ['application/x-shell-session']

    def get_tokens_unprocessed(self, text):
        bashlexer = BashLexer(**self.options)

        pos = 0
        curcode = ''
        insertions = []

        for match in line_re.finditer(text):
            line = match.group()
            m = re.match(r'^((?:|sh\S*?|\w+\S+[@:]\S+(?:\s+\S+)?|\[\S+[@:]'
                         r'[^\n]+\].+)[$#%])(.*\n?)', line)
            if m:
                # To support output lexers (say diff output), the output
                # needs to be broken by prompts whenever the output lexer
                # changes.
                if not insertions:
                    pos = match.start()

                insertions.append((len(curcode),
                                   [(0, Generic.Prompt, m.group(1))]))
                curcode += m.group(2)
            elif line.startswith('>'):
                insertions.append((len(curcode),
                                   [(0, Generic.Prompt, line[:1])]))
                curcode += line[1:]
            else:
                if insertions:
                    toks = bashlexer.get_tokens_unprocessed(curcode)
                    for i, t, v in do_insertions(insertions, toks):
                        yield pos+i, t, v
                yield match.start(), Generic.Output, line
                insertions = []
                curcode = ''
        if insertions:
            for i, t, v in do_insertions(insertions,
                                         bashlexer.get_tokens_unprocessed(curcode)):
                yield pos+i, t, v


class BatchLexer(RegexLexer):
    """
    Lexer for the DOS/Windows Batch file format.

    *New in Pygments 0.7.*
    """
    name = 'Batchfile'
    aliases = ['bat']
    filenames = ['*.bat', '*.cmd']
    mimetypes = ['application/x-dos-batch']

    flags = re.MULTILINE | re.IGNORECASE

    tokens = {
        'root': [
            # Lines can start with @ to prevent echo
            (r'^\s*@', Punctuation),
            (r'^(\s*)(rem\s.*)$', bygroups(Text, Comment)),
            (r'".*?"', String.Double),
            (r"'.*?'", String.Single),
            # If made more specific, make sure you still allow expansions
            # like %~$VAR:zlt
            (r'%%?[~$:\w]+%?', Name.Variable),
            (r'::.*', Comment), # Technically :: only works at BOL
            (r'(set)(\s+)(\w+)', bygroups(Keyword, Text, Name.Variable)),
            (r'(call)(\s+)(:\w+)', bygroups(Keyword, Text, Name.Label)),
            (r'(goto)(\s+)(\w+)', bygroups(Keyword, Text, Name.Label)),
            (r'\b(set|call|echo|on|off|endlocal|for|do|goto|if|pause|'
             r'setlocal|shift|errorlevel|exist|defined|cmdextversion|'
             r'errorlevel|else|cd|md|del|deltree|cls|choice)\b', Keyword),
            (r'\b(equ|neq|lss|leq|gtr|geq)\b', Operator),
            include('basic'),
            (r'.', Text),
        ],
        'echo': [
            # Escapes only valid within echo args?
            (r'\^\^|\^<|\^>|\^\|', String.Escape),
            (r'\n', Text, '#pop'),
            include('basic'),
            (r'[^\'"^]+', Text),
        ],
        'basic': [
            (r'".*?"', String.Double),
            (r"'.*?'", String.Single),
            (r'`.*?`', String.Backtick),
            (r'-?\d+', Number),
            (r',', Punctuation),
            (r'=', Operator),
            (r'/\S+', Name),
            (r':\w+', Name.Label),
            (r'\w:\w+', Text),
            (r'([<>|])(\s*)(\w+)', bygroups(Punctuation, Text, Name)),
        ],
    }


class RedcodeLexer(RegexLexer):
    """
    A simple Redcode lexer based on ICWS'94.
    Contributed by Adam Blinkinsop <blinks@acm.org>.

    *New in Pygments 0.8.*
    """
    name = 'Redcode'
    aliases = ['redcode']
    filenames = ['*.cw']

    opcodes = ['DAT','MOV','ADD','SUB','MUL','DIV','MOD',
               'JMP','JMZ','JMN','DJN','CMP','SLT','SPL',
               'ORG','EQU','END']
    modifiers = ['A','B','AB','BA','F','X','I']

    tokens = {
        'root': [
            # Whitespace:
            (r'\s+', Text),
            (r';.*$', Comment.Single),
            # Lexemes:
            #  Identifiers
            (r'\b(%s)\b' % '|'.join(opcodes), Name.Function),
            (r'\b(%s)\b' % '|'.join(modifiers), Name.Decorator),
            (r'[A-Za-z_][A-Za-z_0-9]+', Name),
            #  Operators
            (r'[-+*/%]', Operator),
            (r'[#$@<>]', Operator), # mode
            (r'[.,]', Punctuation), # mode
            #  Numbers
            (r'[-+]?\d+', Number.Integer),
        ],
    }


class MOOCodeLexer(RegexLexer):
    """
    For `MOOCode <http://www.moo.mud.org/>`_ (the MOO scripting
    language).

    *New in Pygments 0.9.*
    """
    name = 'MOOCode'
    filenames = ['*.moo']
    aliases = ['moocode']
    mimetypes = ['text/x-moocode']

    tokens = {
        'root' : [
            # Numbers
            (r'(0|[1-9][0-9_]*)', Number.Integer),
            # Strings
            (r'"(\\\\|\\"|[^"])*"', String),
            # exceptions
            (r'(E_PERM|E_DIV)', Name.Exception),
            # db-refs
            (r'((#[-0-9]+)|(\$[a-z_A-Z0-9]+))', Name.Entity),
            # Keywords
            (r'\b(if|else|elseif|endif|for|endfor|fork|endfork|while'
             r'|endwhile|break|continue|return|try'
             r'|except|endtry|finally|in)\b', Keyword),
            # builtins
            (r'(random|length)', Name.Builtin),
            # special variables
            (r'(player|caller|this|args)', Name.Variable.Instance),
            # skip whitespace
            (r'\s+', Text),
            (r'\n', Text),
            # other operators
            (r'([!;=,{}&\|:\.\[\]@\(\)\<\>\?]+)', Operator),
            # function call
            (r'([a-z_A-Z0-9]+)(\()', bygroups(Name.Function, Operator)),
            # variables
            (r'([a-zA-Z_0-9]+)', Text),
        ]
    }


class SmalltalkLexer(RegexLexer):
    """
    For `Smalltalk <http://www.smalltalk.org/>`_ syntax.
    Contributed by Stefan Matthias Aust.
    Rewritten by Nils Winter.

    *New in Pygments 0.10.*
    """
    name = 'Smalltalk'
    filenames = ['*.st']
    aliases = ['smalltalk', 'squeak']
    mimetypes = ['text/x-smalltalk']

    tokens = {
        'root' : [
            (r'(<)(\w+:)(.*?)(>)', bygroups(Text, Keyword, Text, Text)),
            include('squeak fileout'),
            include('whitespaces'),
            include('method definition'),
            (r'(\|)([\w\s]*)(\|)', bygroups(Operator, Name.Variable, Operator)),
            include('objects'),
            (r'\^|\:=|\_', Operator),
            # temporaries
            (r'[\]({}.;!]', Text),

        ],
        'method definition' : [
            # Not perfect can't allow whitespaces at the beginning and the
            # without breaking everything
            (r'([a-zA-Z]+\w*:)(\s*)(\w+)',
             bygroups(Name.Function, Text, Name.Variable)),
            (r'^(\b[a-zA-Z]+\w*\b)(\s*)$', bygroups(Name.Function, Text)),
            (r'^([-+*/\\~<>=|&!?,@%]+)(\s*)(\w+)(\s*)$',
             bygroups(Name.Function, Text, Name.Variable, Text)),
        ],
        'blockvariables' : [
            include('whitespaces'),
            (r'(:)(\s*)([A-Za-z\w]+)',
             bygroups(Operator, Text, Name.Variable)),
            (r'\|', Operator, '#pop'),
            (r'', Text, '#pop'), # else pop
        ],
        'literals' : [
            (r'\'[^\']*\'', String, 'afterobject'),
            (r'\$.', String.Char, 'afterobject'),
            (r'#\(', String.Symbol, 'parenth'),
            (r'\)', Text, 'afterobject'),
            (r'(\d+r)?-?\d+(\.\d+)?(e-?\d+)?', Number, 'afterobject'),
        ],
        '_parenth_helper' : [
            include('whitespaces'),
            (r'(\d+r)?-?\d+(\.\d+)?(e-?\d+)?', Number),
            (r'[-+*/\\~<>=|&#!?,@%\w+:]+', String.Symbol),
            # literals
            (r'\'[^\']*\'', String),
            (r'\$.', String.Char),
            (r'#*\(', String.Symbol, 'inner_parenth'),
        ],
        'parenth' : [
            # This state is a bit tricky since
            # we can't just pop this state
            (r'\)', String.Symbol, ('root','afterobject')),
            include('_parenth_helper'),
        ],
        'inner_parenth': [
            (r'\)', String.Symbol, '#pop'),
            include('_parenth_helper'),
        ],
        'whitespaces' : [
            # skip whitespace and comments
            (r'\s+', Text),
            (r'"[^"]*"', Comment),
        ],
        'objects' : [
            (r'\[', Text, 'blockvariables'),
            (r'\]', Text, 'afterobject'),
            (r'\b(self|super|true|false|nil|thisContext)\b',
             Name.Builtin.Pseudo, 'afterobject'),
            (r'\b[A-Z]\w*(?!:)\b', Name.Class, 'afterobject'),
            (r'\b[a-z]\w*(?!:)\b', Name.Variable, 'afterobject'),
            (r'#("[^"]*"|[-+*/\\~<>=|&!?,@%]+|[\w:]+)',
             String.Symbol, 'afterobject'),
            include('literals'),
        ],
        'afterobject' : [
            (r'! !$', Keyword , '#pop'), # squeak chunk delimeter
            include('whitespaces'),
            (r'\b(ifTrue:|ifFalse:|whileTrue:|whileFalse:|timesRepeat:)',
             Name.Builtin, '#pop'),
            (r'\b(new\b(?!:))', Name.Builtin),
            (r'\:=|\_', Operator, '#pop'),
            (r'\b[a-zA-Z]+\w*:', Name.Function, '#pop'),
            (r'\b[a-zA-Z]+\w*', Name.Function),
            (r'\w+:?|[-+*/\\~<>=|&!?,@%]+', Name.Function, '#pop'),
            (r'\.', Punctuation, '#pop'),
            (r';', Punctuation),
            (r'[\])}]', Text),
            (r'[\[({]', Text, '#pop'),
        ],
        'squeak fileout' : [
            # Squeak fileout format (optional)
            (r'^"[^"]*"!', Keyword),
            (r"^'[^']*'!", Keyword),
            (r'^(!)(\w+)( commentStamp: )(.*?)( prior: .*?!\n)(.*?)(!)',
                bygroups(Keyword, Name.Class, Keyword, String, Keyword, Text, Keyword)),
            (r'^(!)(\w+(?: class)?)( methodsFor: )(\'[^\']*\')(.*?!)',
                bygroups(Keyword, Name.Class, Keyword, String, Keyword)),
            (r'^(\w+)( subclass: )(#\w+)'
             r'(\s+instanceVariableNames: )(.*?)'
             r'(\s+classVariableNames: )(.*?)'
             r'(\s+poolDictionaries: )(.*?)'
             r'(\s+category: )(.*?)(!)',
                bygroups(Name.Class, Keyword, String.Symbol, Keyword, String, Keyword,
                         String, Keyword, String, Keyword, String, Keyword)),
            (r'^(\w+(?: class)?)(\s+instanceVariableNames: )(.*?)(!)',
                bygroups(Name.Class, Keyword, String, Keyword)),
            (r'(!\n)(\].*)(! !)$', bygroups(Keyword, Text, Keyword)),
            (r'! !$', Keyword),
        ],
    }


class TcshLexer(RegexLexer):
    """
    Lexer for tcsh scripts.

    *New in Pygments 0.10.*
    """

    name = 'Tcsh'
    aliases = ['tcsh', 'csh']
    filenames = ['*.tcsh', '*.csh']
    mimetypes = ['application/x-csh']

    tokens = {
        'root': [
            include('basic'),
            (r'\$\(', Keyword, 'paren'),
            (r'\${#?', Keyword, 'curly'),
            (r'`', String.Backtick, 'backticks'),
            include('data'),
        ],
        'basic': [
            (r'\b(if|endif|else|while|then|foreach|case|default|'
             r'continue|goto|breaksw|end|switch|endsw)\s*\b',
             Keyword),
            (r'\b(alias|alloc|bg|bindkey|break|builtins|bye|caller|cd|chdir|'
             r'complete|dirs|echo|echotc|eval|exec|exit|'
             r'fg|filetest|getxvers|glob|getspath|hashstat|history|hup|inlib|jobs|kill|'
             r'limit|log|login|logout|ls-F|migrate|newgrp|nice|nohup|notify|'
             r'onintr|popd|printenv|pushd|rehash|repeat|rootnode|popd|pushd|set|shift|'
             r'sched|setenv|setpath|settc|setty|setxvers|shift|source|stop|suspend|'
             r'source|suspend|telltc|time|'
             r'umask|unalias|uncomplete|unhash|universe|unlimit|unset|unsetenv|'
             r'ver|wait|warp|watchlog|where|which)\s*\b',
             Name.Builtin),
            (r'#.*\n', Comment),
            (r'\\[\w\W]', String.Escape),
            (r'(\b\w+)(\s*)(=)', bygroups(Name.Variable, Text, Operator)),
            (r'[\[\]{}()=]+', Operator),
            (r'<<\s*(\'?)\\?(\w+)[\w\W]+?\2', String),
        ],
        'data': [
            (r'(?s)"(\\\\|\\[0-7]+|\\.|[^"\\])*"', String.Double),
            (r"(?s)'(\\\\|\\[0-7]+|\\.|[^'\\])*'", String.Single),
            (r'\s+', Text),
            (r'[^=\s\n\[\]{}()$"\'`\\]+', Text),
            (r'\d+(?= |\Z)', Number),
            (r'\$#?(\w+|.)', Name.Variable),
        ],
        'curly': [
            (r'}', Keyword, '#pop'),
            (r':-', Keyword),
            (r'[a-zA-Z0-9_]+', Name.Variable),
            (r'[^}:"\'`$]+', Punctuation),
            (r':', Punctuation),
            include('root'),
        ],
        'paren': [
            (r'\)', Keyword, '#pop'),
            include('root'),
        ],
        'backticks': [
            (r'`', String.Backtick, '#pop'),
            include('root'),
        ],
    }


class LogtalkLexer(RegexLexer):
    """
    For `Logtalk <http://logtalk.org/>`_ source code.

    *New in Pygments 0.10.*
    """

    name = 'Logtalk'
    aliases = ['logtalk']
    filenames = ['*.lgt']
    mimetypes = ['text/x-logtalk']

    tokens = {
        'root': [
            # Directives
            (r'^\s*:-\s',Punctuation,'directive'),
            # Comments
            (r'%.*?\n', Comment),
            (r'/\*(.|\n)*?\*/',Comment),
            # Whitespace
            (r'\n', Text),
            (r'\s+', Text),
            # Numbers
            (r"0'.", Number),
            (r'0b[01]+', Number),
            (r'0o[0-7]+', Number),
            (r'0x[0-9a-fA-F]+', Number),
            (r'\d+\.?\d*((e|E)(\+|-)?\d+)?', Number),
            # Variables
            (r'([A-Z_][a-zA-Z0-9_]*)', Name.Variable),
            # Event handlers
            (r'(after|before)(?=[(])', Keyword),
            # Execution-context methods
            (r'(parameter|this|se(lf|nder))(?=[(])', Keyword),
            # Reflection
            (r'(current_predicate|predicate_property)(?=[(])', Keyword),
            # DCGs and term expansion
            (r'(expand_(goal|term)|(goal|term)_expansion|phrase)(?=[(])',
             Keyword),
            # Entity
            (r'(abolish|c(reate|urrent))_(object|protocol|category)(?=[(])',
             Keyword),
            (r'(object|protocol|category)_property(?=[(])', Keyword),
            # Entity relations
            (r'co(mplements_object|nforms_to_protocol)(?=[(])', Keyword),
            (r'extends_(object|protocol|category)(?=[(])', Keyword),
            (r'imp(lements_protocol|orts_category)(?=[(])', Keyword),
            (r'(instantiat|specializ)es_class(?=[(])', Keyword),
            # Events
            (r'(current_event|(abolish|define)_events)(?=[(])', Keyword),
            # Flags
            (r'(current|set)_logtalk_flag(?=[(])', Keyword),
            # Compiling, loading, and library paths
            (r'logtalk_(compile|l(ibrary_path|oad_context|oad))(?=[(])',
             Keyword),
            # Database
            (r'(clause|retract(all)?)(?=[(])', Keyword),
            (r'a(bolish|ssert(a|z))(?=[(])', Keyword),
            # Control constructs
            (r'(ca(ll|tch)|throw)(?=[(])', Keyword),
            (r'(fail|true)\b', Keyword),
            # All solutions
            (r'((bag|set)of|f(ind|or)all)(?=[(])', Keyword),
            # Multi-threading meta-predicates
            (r'threaded(_(call|once|ignore|exit|peek|wait|notify))?(?=[(])',
             Keyword),
            # Term unification
            (r'unify_with_occurs_check(?=[(])', Keyword),
            # Term creation and decomposition
            (r'(functor|arg|copy_term|numbervars)(?=[(])', Keyword),
            # Evaluable functors
            (r'(rem|mod|abs|sign)(?=[(])', Keyword),
            (r'float(_(integer|fractional)_part)?(?=[(])', Keyword),
            (r'(floor|truncate|round|ceiling)(?=[(])', Keyword),
            # Other arithmetic functors
            (r'(cos|atan|exp|log|s(in|qrt))(?=[(])', Keyword),
            # Term testing
            (r'(var|atom(ic)?|integer|float|c(allable|ompound)|n(onvar|umber)|'
             r'ground)(?=[(])', Keyword),
            # Term comparison
            (r'compare(?=[(])', Keyword),
            # Stream selection and control
            (r'(curren|se)t_(in|out)put(?=[(])', Keyword),
            (r'(open|close)(?=[(])', Keyword),
            (r'flush_output(?=[(])', Keyword),
            (r'(at_end_of_stream|flush_output)\b', Keyword),
            (r'(stream_property|at_end_of_stream|set_stream_position)(?=[(])',
             Keyword),
            # Character and byte input/output
            (r'(nl|(get|peek|put)_(byte|c(har|ode)))(?=[(])', Keyword),
            (r'\bnl\b', Keyword),
            # Term input/output
            (r'read(_term)?(?=[(])', Keyword),
            (r'write(q|_(canonical|term))?(?=[(])', Keyword),
            (r'(current_)?op(?=[(])', Keyword),
            (r'(current_)?char_conversion(?=[(])', Keyword),
            # Atomic term processing
            (r'atom_(length|c(hars|o(ncat|des)))(?=[(])', Keyword),
            (r'(char_code|sub_atom)(?=[(])', Keyword),
            (r'number_c(har|ode)s(?=[(])', Keyword),
            # Implementation defined hooks functions
            (r'(se|curren)t_prolog_flag(?=[(])', Keyword),
            (r'\bhalt\b', Keyword),
            (r'halt(?=[(])', Keyword),
            # Message sending operators
            (r'(::|:|\^\^)', Operator),
            # External call
            (r'[{}]', Keyword),
            # Logic and control
            (r'\b(ignore|once)(?=[(])', Keyword),
            (r'\brepeat\b', Keyword),
            # Sorting
            (r'(key)?sort(?=[(])', Keyword),
            # Bitwise functors
            (r'(>>|<<|/\\|\\\\|\\)', Operator),
            # Arithemtic evaluation
            (r'\bis\b', Keyword),
            # Arithemtic comparison
            (r'(=:=|=\\=|<|=<|>=|>)', Operator),
            # Term creation and decomposition
            (r'=\.\.', Operator),
            # Term unification
            (r'(=|\\=)', Operator),
            # Term comparison
            (r'(==|\\==|@=<|@<|@>=|@>)', Operator),
            # Evaluable functors
            (r'(//|[-+*/])', Operator),
            (r'\b(e|pi|mod|rem)\b', Operator),
            # Other arithemtic functors
            (r'\b\*\*\b', Operator),
            # DCG rules
            (r'-->', Operator),
            # Control constructs
            (r'([!;]|->)', Operator),
            # Logic and control
            (r'\\+', Operator),
            # Mode operators
            (r'[?@]', Operator),
            # Existential quantifier
            (r'\^', Operator),
            # Strings
            (r'"(\\\\|\\"|[^"])*"', String),
            # Ponctuation
            (r'[()\[\],.|]', Text),
            # Atoms
            (r"[a-z][a-zA-Z0-9_]*", Text),
            (r"[']", String, 'quoted_atom'),
        ],

        'quoted_atom': [
            (r"['][']", String),
            (r"[']", String, '#pop'),
            (r'\\([\\abfnrtv"\']|(x[a-fA-F0-9]+|[0-7]+)\\)', String.Escape),
            (r"[^\\'\n]+", String),
            (r'\\', String),
        ],

        'directive': [
            # Conditional compilation directives
            (r'(el)?if(?=[(])', Keyword, 'root'),
            (r'(e(lse|ndif))[.]', Keyword, 'root'),
            # Entity directives
            (r'(category|object|protocol)(?=[(])', Keyword, 'entityrelations'),
            (r'(end_(category|object|protocol))[.]',Keyword, 'root'),
            # Predicate scope directives
            (r'(public|protected|private)(?=[(])', Keyword, 'root'),
            # Other directives
            (r'e(n(coding|sure_loaded)|xport)(?=[(])', Keyword, 'root'),
            (r'in(fo|itialization)(?=[(])', Keyword, 'root'),
            (r'(dynamic|synchronized|threaded)[.]', Keyword, 'root'),
            (r'(alias|d(ynamic|iscontiguous)|m(eta_predicate|ode|ultifile)|'
             r's(et_(logtalk|prolog)_flag|ynchronized))(?=[(])',
             Keyword, 'root'),
            (r'op(?=[(])', Keyword, 'root'),
            (r'(c(alls|oinductive)|reexport|use(s|_module))(?=[(])',
             Keyword, 'root'),
            (r'[a-z][a-zA-Z0-9_]*(?=[(])', Text, 'root'),
            (r'[a-z][a-zA-Z0-9_]*[.]', Text, 'root'),
        ],

        'entityrelations': [
            (r'(complements|extends|i(nstantiates|mp(lements|orts))|specializes)'
             r'(?=[(])', Keyword),
            # Numbers
            (r"0'.", Number),
            (r'0b[01]+', Number),
            (r'0o[0-7]+', Number),
            (r'0x[0-9a-fA-F]+', Number),
            (r'\d+\.?\d*((e|E)(\+|-)?\d+)?', Number),
            # Variables
            (r'([A-Z_][a-zA-Z0-9_]*)', Name.Variable),
            # Atoms
            (r"[a-z][a-zA-Z0-9_]*", Text),
            (r"[']", String, 'quoted_atom'),
            # Strings
            (r'"(\\\\|\\"|[^"])*"', String),
            # End of entity-opening directive
            (r'([)]\.)', Text, 'root'),
            # Scope operator
            (r'(::)', Operator),
            # Ponctuation
            (r'[()\[\],.|]', Text),
            # Comments
            (r'%.*?\n', Comment),
            (r'/\*(.|\n)*?\*/',Comment),
            # Whitespace
            (r'\n', Text),
            (r'\s+', Text),
        ]
    }

    def analyse_text(text):
        if ':- object(' in text:
            return True
        if ':- protocol(' in text:
            return True
        if ':- category(' in text:
            return True
        return False


def _shortened(word):
    dpos = word.find('$')
    return '|'.join([word[:dpos] + word[dpos+1:i] + r'\b'
                     for i in range(len(word), dpos, -1)])
def _shortened_many(*words):
    return '|'.join(map(_shortened, words))

class GnuplotLexer(RegexLexer):
    """
    For `Gnuplot <http://gnuplot.info/>`_ plotting scripts.

    *New in Pygments 0.11.*
    """

    name = 'Gnuplot'
    aliases = ['gnuplot']
    filenames = ['*.plot', '*.plt']
    mimetypes = ['text/x-gnuplot']

    tokens = {
        'root': [
            include('whitespace'),
            (_shortened('bi$nd'), Keyword, 'bind'),
            (_shortened_many('ex$it', 'q$uit'), Keyword, 'quit'),
            (_shortened('f$it'), Keyword, 'fit'),
            (r'(if)(\s*)(\()', bygroups(Keyword, Text, Punctuation), 'if'),
            (r'else\b', Keyword),
            (_shortened('pa$use'), Keyword, 'pause'),
            (_shortened_many('p$lot', 'rep$lot', 'sp$lot'), Keyword, 'plot'),
            (_shortened('sa$ve'), Keyword, 'save'),
            (_shortened('se$t'), Keyword, ('genericargs', 'optionarg')),
            (_shortened_many('sh$ow', 'uns$et'),
             Keyword, ('noargs', 'optionarg')),
            (_shortened_many('low$er', 'ra$ise', 'ca$ll', 'cd$', 'cl$ear',
                             'h$elp', '\\?$', 'hi$story', 'l$oad', 'pr$int',
                             'pwd$', 're$read', 'res$et', 'scr$eendump',
                             'she$ll', 'sy$stem', 'up$date'),
             Keyword, 'genericargs'),
            (_shortened_many('pwd$', 're$read', 'res$et', 'scr$eendump',
                             'she$ll', 'test$'),
             Keyword, 'noargs'),
            ('([a-zA-Z_][a-zA-Z0-9_]*)(\s*)(=)',
             bygroups(Name.Variable, Text, Operator), 'genericargs'),
            ('([a-zA-Z_][a-zA-Z0-9_]*)(\s*\(.*?\)\s*)(=)',
             bygroups(Name.Function, Text, Operator), 'genericargs'),
            (r'@[a-zA-Z_][a-zA-Z0-9_]*', Name.Constant), # macros
            (r';', Keyword),
        ],
        'comment': [
            (r'[^\\\n]', Comment),
            (r'\\\n', Comment),
            (r'\\', Comment),
            # don't add the newline to the Comment token
            ('', Comment, '#pop'),
        ],
        'whitespace': [
            ('#', Comment, 'comment'),
            (r'[ \t\v\f]+', Text),
        ],
        'noargs': [
            include('whitespace'),
            # semicolon and newline end the argument list
            (r';', Punctuation, '#pop'),
            (r'\n', Text, '#pop'),
        ],
        'dqstring': [
            (r'"', String, '#pop'),
            (r'\\([\\abfnrtv"\']|x[a-fA-F0-9]{2,4}|[0-7]{1,3})', String.Escape),
            (r'[^\\"\n]+', String), # all other characters
            (r'\\\n', String), # line continuation
            (r'\\', String), # stray backslash
            (r'\n', String, '#pop'), # newline ends the string too
        ],
        'sqstring': [
            (r"''", String), # escaped single quote
            (r"'", String, '#pop'),
            (r"[^\\'\n]+", String), # all other characters
            (r'\\\n', String), # line continuation
            (r'\\', String), # normal backslash
            (r'\n', String, '#pop'), # newline ends the string too
        ],
        'genericargs': [
            include('noargs'),
            (r'"', String, 'dqstring'),
            (r"'", String, 'sqstring'),
            (r'(\d+\.\d*|\.\d+|\d+)[eE][+-]?\d+', Number.Float),
            (r'(\d+\.\d*|\.\d+)', Number.Float),
            (r'-?\d+', Number.Integer),
            ('[,.~!%^&*+=|?:<>/-]', Operator),
            ('[{}()\[\]]', Punctuation),
            (r'(eq|ne)\b', Operator.Word),
            (r'([a-zA-Z_][a-zA-Z0-9_]*)(\s*)(\()',
             bygroups(Name.Function, Text, Punctuation)),
            (r'[a-zA-Z_][a-zA-Z0-9_]*', Name),
            (r'@[a-zA-Z_][a-zA-Z0-9_]*', Name.Constant), # macros
            (r'\\\n', Text),
        ],
        'optionarg': [
            include('whitespace'),
            (_shortened_many(
                "a$ll","an$gles","ar$row","au$toscale","b$ars","bor$der",
                "box$width","cl$abel","c$lip","cn$trparam","co$ntour","da$ta",
                "data$file","dg$rid3d","du$mmy","enc$oding","dec$imalsign",
                "fit$","font$path","fo$rmat","fu$nction","fu$nctions","g$rid",
                "hid$den3d","his$torysize","is$osamples","k$ey","keyt$itle",
                "la$bel","li$nestyle","ls$","loa$dpath","loc$ale","log$scale",
                "mac$ros","map$ping","map$ping3d","mar$gin","lmar$gin",
                "rmar$gin","tmar$gin","bmar$gin","mo$use","multi$plot",
                "mxt$ics","nomxt$ics","mx2t$ics","nomx2t$ics","myt$ics",
                "nomyt$ics","my2t$ics","nomy2t$ics","mzt$ics","nomzt$ics",
                "mcbt$ics","nomcbt$ics","of$fsets","or$igin","o$utput",
                "pa$rametric","pm$3d","pal$ette","colorb$ox","p$lot",
                "poi$ntsize","pol$ar","pr$int","obj$ect","sa$mples","si$ze",
                "st$yle","su$rface","table$","t$erminal","termo$ptions","ti$cs",
                "ticsc$ale","ticsl$evel","timef$mt","tim$estamp","tit$le",
                "v$ariables","ve$rsion","vi$ew","xyp$lane","xda$ta","x2da$ta",
                "yda$ta","y2da$ta","zda$ta","cbda$ta","xl$abel","x2l$abel",
                "yl$abel","y2l$abel","zl$abel","cbl$abel","xti$cs","noxti$cs",
                "x2ti$cs","nox2ti$cs","yti$cs","noyti$cs","y2ti$cs","noy2ti$cs",
                "zti$cs","nozti$cs","cbti$cs","nocbti$cs","xdti$cs","noxdti$cs",
                "x2dti$cs","nox2dti$cs","ydti$cs","noydti$cs","y2dti$cs",
                "noy2dti$cs","zdti$cs","nozdti$cs","cbdti$cs","nocbdti$cs",
                "xmti$cs","noxmti$cs","x2mti$cs","nox2mti$cs","ymti$cs",
                "noymti$cs","y2mti$cs","noy2mti$cs","zmti$cs","nozmti$cs",
                "cbmti$cs","nocbmti$cs","xr$ange","x2r$ange","yr$ange",
                "y2r$ange","zr$ange","cbr$ange","rr$ange","tr$ange","ur$ange",
                "vr$ange","xzeroa$xis","x2zeroa$xis","yzeroa$xis","y2zeroa$xis",
                "zzeroa$xis","zeroa$xis","z$ero"), Name.Builtin, '#pop'),
        ],
        'bind': [
            ('!', Keyword, '#pop'),
            (_shortened('all$windows'), Name.Builtin),
            include('genericargs'),
        ],
        'quit': [
            (r'gnuplot\b', Keyword),
            include('noargs'),
        ],
        'fit': [
            (r'via\b', Name.Builtin),
            include('plot'),
        ],
        'if': [
            (r'\)', Punctuation, '#pop'),
            include('genericargs'),
        ],
        'pause': [
            (r'(mouse|any|button1|button2|button3)\b', Name.Builtin),
            (_shortened('key$press'), Name.Builtin),
            include('genericargs'),
        ],
        'plot': [
            (_shortened_many('ax$es', 'axi$s', 'bin$ary', 'ev$ery', 'i$ndex',
                             'mat$rix', 's$mooth', 'thru$', 't$itle',
                             'not$itle', 'u$sing', 'w$ith'),
             Name.Builtin),
            include('genericargs'),
        ],
        'save': [
            (_shortened_many('f$unctions', 's$et', 't$erminal', 'v$ariables'),
             Name.Builtin),
            include('genericargs'),
        ],
    }


class PovrayLexer(RegexLexer):
    """
    For `Persistence of Vision Raytracer <http://www.povray.org/>`_ files.

    *New in Pygments 0.11.*
    """
    name = 'POVRay'
    aliases = ['pov']
    filenames = ['*.pov', '*.inc']
    mimetypes = ['text/x-povray']

    tokens = {
        'root': [
            (r'/\*[\w\W]*?\*/', Comment.Multiline),
            (r'//.*\n', Comment.Single),
            (r'(?s)"(?:\\.|[^"\\])+"', String.Double),
            (r'#(debug|default|else|end|error|fclose|fopen|if|ifdef|ifndef|'
             r'include|range|read|render|statistics|switch|undef|version|'
             r'warning|while|write|define|macro|local|declare)',
             Comment.Preproc),
            (r'\b(aa_level|aa_threshold|abs|acos|acosh|adaptive|adc_bailout|'
             r'agate|agate_turb|all|alpha|ambient|ambient_light|angle|'
             r'aperture|arc_angle|area_light|asc|asin|asinh|assumed_gamma|'
             r'atan|atan2|atanh|atmosphere|atmospheric_attenuation|'
             r'attenuating|average|background|black_hole|blue|blur_samples|'
             r'bounded_by|box_mapping|bozo|break|brick|brick_size|'
             r'brightness|brilliance|bumps|bumpy1|bumpy2|bumpy3|bump_map|'
             r'bump_size|case|caustics|ceil|checker|chr|clipped_by|clock|'
             r'color|color_map|colour|colour_map|component|composite|concat|'
             r'confidence|conic_sweep|constant|control0|control1|cos|cosh|'
             r'count|crackle|crand|cube|cubic_spline|cylindrical_mapping|'
             r'debug|declare|default|degrees|dents|diffuse|direction|'
             r'distance|distance_maximum|div|dust|dust_type|eccentricity|'
             r'else|emitting|end|error|error_bound|exp|exponent|'
             r'fade_distance|fade_power|falloff|falloff_angle|false|'
             r'file_exists|filter|finish|fisheye|flatness|flip|floor|'
             r'focal_point|fog|fog_alt|fog_offset|fog_type|frequency|gif|'
             r'global_settings|glowing|gradient|granite|gray_threshold|'
             r'green|halo|hexagon|hf_gray_16|hierarchy|hollow|hypercomplex|'
             r'if|ifdef|iff|image_map|incidence|include|int|interpolate|'
             r'inverse|ior|irid|irid_wavelength|jitter|lambda|leopard|'
             r'linear|linear_spline|linear_sweep|location|log|looks_like|'
             r'look_at|low_error_factor|mandel|map_type|marble|material_map|'
             r'matrix|max|max_intersections|max_iteration|max_trace_level|'
             r'max_value|metallic|min|minimum_reuse|mod|mortar|'
             r'nearest_count|no|normal|normal_map|no_shadow|number_of_waves|'
             r'octaves|off|offset|omega|omnimax|on|once|onion|open|'
             r'orthographic|panoramic|pattern1|pattern2|pattern3|'
             r'perspective|pgm|phase|phong|phong_size|pi|pigment|'
             r'pigment_map|planar_mapping|png|point_at|pot|pow|ppm|'
             r'precision|pwr|quadratic_spline|quaternion|quick_color|'
             r'quick_colour|quilted|radial|radians|radiosity|radius|rainbow|'
             r'ramp_wave|rand|range|reciprocal|recursion_limit|red|'
             r'reflection|refraction|render|repeat|rgb|rgbf|rgbft|rgbt|'
             r'right|ripples|rotate|roughness|samples|scale|scallop_wave|'
             r'scattering|seed|shadowless|sin|sine_wave|sinh|sky|sky_sphere|'
             r'slice|slope_map|smooth|specular|spherical_mapping|spiral|'
             r'spiral1|spiral2|spotlight|spotted|sqr|sqrt|statistics|str|'
             r'strcmp|strength|strlen|strlwr|strupr|sturm|substr|switch|sys|'
             r't|tan|tanh|test_camera_1|test_camera_2|test_camera_3|'
             r'test_camera_4|texture|texture_map|tga|thickness|threshold|'
             r'tightness|tile2|tiles|track|transform|translate|transmit|'
             r'triangle_wave|true|ttf|turbulence|turb_depth|type|'
             r'ultra_wide_angle|up|use_color|use_colour|use_index|u_steps|'
             r'val|variance|vaxis_rotate|vcross|vdot|version|vlength|'
             r'vnormalize|volume_object|volume_rendered|vol_with_light|'
             r'vrotate|v_steps|warning|warp|water_level|waves|while|width|'
             r'wood|wrinkles|yes)\b', Keyword),
            (r'bicubic_patch|blob|box|camera|cone|cubic|cylinder|difference|'
             r'disc|height_field|intersection|julia_fractal|lathe|'
             r'light_source|merge|mesh|object|plane|poly|polygon|prism|'
             r'quadric|quartic|smooth_triangle|sor|sphere|superellipsoid|'
             r'text|torus|triangle|union', Name.Builtin),
            # TODO: <=, etc
            (r'[\[\](){}<>;,]', Punctuation),
            (r'[-+*/=]', Operator),
            (r'\b(x|y|z|u|v)\b', Name.Builtin.Pseudo),
            (r'[a-zA-Z_][a-zA-Z_0-9]*', Name),
            (r'[0-9]+\.[0-9]*', Number.Float),
            (r'\.[0-9]+', Number.Float),
            (r'[0-9]+', Number.Integer),
            (r'\s+', Text),
        ]
    }


class AppleScriptLexer(RegexLexer):
    """
    For `AppleScript source code
    <http://developer.apple.com/documentation/AppleScript/
    Conceptual/AppleScriptLangGuide>`_,
    including `AppleScript Studio
    <http://developer.apple.com/documentation/AppleScript/
    Reference/StudioReference>`_.
    Contributed by Andreas Amann <aamann@mac.com>.
    """

    name = 'AppleScript'
    aliases = ['applescript']
    filenames = ['*.applescript']

    flags = re.MULTILINE | re.DOTALL

    Identifiers = r'[a-zA-Z]\w*'
    Literals = ['AppleScript', 'current application', 'false', 'linefeed',
                'missing value', 'pi','quote', 'result', 'return', 'space',
                'tab', 'text item delimiters', 'true', 'version']
    Classes = ['alias ', 'application ', 'boolean ', 'class ', 'constant ',
               'date ', 'file ', 'integer ', 'list ', 'number ', 'POSIX file ',
               'real ', 'record ', 'reference ', 'RGB color ', 'script ',
               'text ', 'unit types', '(Unicode )?text', 'string']
    BuiltIn = ['attachment', 'attribute run', 'character', 'day', 'month',
               'paragraph', 'word', 'year']
    HandlerParams = ['about', 'above', 'against', 'apart from', 'around',
                     'aside from', 'at', 'below', 'beneath', 'beside',
                     'between', 'for', 'given', 'instead of', 'on', 'onto',
                     'out of', 'over', 'since']
    Commands = ['ASCII (character|number)', 'activate', 'beep', 'choose URL',
                'choose application', 'choose color', 'choose file( name)?',
                'choose folder', 'choose from list',
                'choose remote application', 'clipboard info',
                'close( access)?', 'copy', 'count', 'current date', 'delay',
                'delete', 'display (alert|dialog)', 'do shell script',
                'duplicate', 'exists', 'get eof', 'get volume settings',
                'info for', 'launch', 'list (disks|folder)', 'load script',
                'log', 'make', 'mount volume', 'new', 'offset',
                'open( (for access|location))?', 'path to', 'print', 'quit',
                'random number', 'read', 'round', 'run( script)?',
                'say', 'scripting components',
                'set (eof|the clipboard to|volume)', 'store script',
                'summarize', 'system attribute', 'system info',
                'the clipboard', 'time to GMT', 'write', 'quoted form']
    References = ['(in )?back of', '(in )?front of', '[0-9]+(st|nd|rd|th)',
                  'first', 'second', 'third', 'fourth', 'fifth', 'sixth',
                  'seventh', 'eighth', 'ninth', 'tenth', 'after', 'back',
                  'before', 'behind', 'every', 'front', 'index', 'last',
                  'middle', 'some', 'that', 'through', 'thru', 'where', 'whose']
    Operators = ["and", "or", "is equal", "equals", "(is )?equal to", "is not",
                 "isn't", "isn't equal( to)?", "is not equal( to)?",
                 "doesn't equal", "does not equal", "(is )?greater than",
                 "comes after", "is not less than or equal( to)?",
                 "isn't less than or equal( to)?", "(is )?less than",
                 "comes before", "is not greater than or equal( to)?",
                 "isn't greater than or equal( to)?",
                 "(is  )?greater than or equal( to)?", "is not less than",
                 "isn't less than", "does not come before",
                 "doesn't come before", "(is )?less than or equal( to)?",
                 "is not greater than", "isn't greater than",
                 "does not come after", "doesn't come after", "starts? with",
                 "begins? with", "ends? with", "contains?", "does not contain",
                 "doesn't contain", "is in", "is contained by", "is not in",
                 "is not contained by", "isn't contained by", "div", "mod",
                 "not", "(a  )?(ref( to)?|reference to)", "is", "does"]
    Control = ['considering', 'else', 'error', 'exit', 'from', 'if',
               'ignoring', 'in', 'repeat', 'tell', 'then', 'times', 'to',
               'try', 'until', 'using terms from', 'while', 'whith',
               'with timeout( of)?', 'with transaction', 'by', 'continue',
               'end', 'its?', 'me', 'my', 'return', 'of' , 'as']
    Declarations = ['global', 'local', 'prop(erty)?', 'set', 'get']
    Reserved = ['but', 'put', 'returning', 'the']
    StudioClasses = ['action cell', 'alert reply', 'application', 'box',
                     'browser( cell)?', 'bundle', 'button( cell)?', 'cell',
                     'clip view', 'color well', 'color-panel',
                     'combo box( item)?', 'control',
                     'data( (cell|column|item|row|source))?', 'default entry',
                     'dialog reply', 'document', 'drag info', 'drawer',
                     'event', 'font(-panel)?', 'formatter',
                     'image( (cell|view))?', 'matrix', 'menu( item)?', 'item',
                     'movie( view)?', 'open-panel', 'outline view', 'panel',
                     'pasteboard', 'plugin', 'popup button',
                     'progress indicator', 'responder', 'save-panel',
                     'scroll view', 'secure text field( cell)?', 'slider',
                     'sound', 'split view', 'stepper', 'tab view( item)?',
                     'table( (column|header cell|header view|view))',
                     'text( (field( cell)?|view))?', 'toolbar( item)?',
                     'user-defaults', 'view', 'window']
    StudioEvents = ['accept outline drop', 'accept table drop', 'action',
                    'activated', 'alert ended', 'awake from nib', 'became key',
                    'became main', 'begin editing', 'bounds changed',
                    'cell value', 'cell value changed', 'change cell value',
                    'change item value', 'changed', 'child of item',
                    'choose menu item', 'clicked', 'clicked toolbar item',
                    'closed', 'column clicked', 'column moved',
                    'column resized', 'conclude drop', 'data representation',
                    'deminiaturized', 'dialog ended', 'document nib name',
                    'double clicked', 'drag( (entered|exited|updated))?',
                    'drop', 'end editing', 'exposed', 'idle', 'item expandable',
                    'item value', 'item value changed', 'items changed',
                    'keyboard down', 'keyboard up', 'launched',
                    'load data representation', 'miniaturized', 'mouse down',
                    'mouse dragged', 'mouse entered', 'mouse exited',
                    'mouse moved', 'mouse up', 'moved',
                    'number of browser rows', 'number of items',
                    'number of rows', 'open untitled', 'opened', 'panel ended',
                    'parameters updated', 'plugin loaded', 'prepare drop',
                    'prepare outline drag', 'prepare outline drop',
                    'prepare table drag', 'prepare table drop',
                    'read from file', 'resigned active', 'resigned key',
                    'resigned main', 'resized( sub views)?',
                    'right mouse down', 'right mouse dragged',
                    'right mouse up', 'rows changed', 'scroll wheel',
                    'selected tab view item', 'selection changed',
                    'selection changing', 'should begin editing',
                    'should close', 'should collapse item',
                    'should end editing', 'should expand item',
                    'should open( untitled)?',
                    'should quit( after last window closed)?',
                    'should select column', 'should select item',
                    'should select row', 'should select tab view item',
                    'should selection change', 'should zoom', 'shown',
                    'update menu item', 'update parameters',
                    'update toolbar item', 'was hidden', 'was miniaturized',
                    'will become active', 'will close', 'will dismiss',
                    'will display browser cell', 'will display cell',
                    'will display item cell', 'will display outline cell',
                    'will finish launching', 'will hide', 'will miniaturize',
                    'will move', 'will open', 'will pop up', 'will quit',
                    'will resign active', 'will resize( sub views)?',
                    'will select tab view item', 'will show', 'will zoom',
                    'write to file', 'zoomed']
    StudioCommands = ['animate', 'append', 'call method', 'center',
                      'close drawer', 'close panel', 'display',
                      'display alert', 'display dialog', 'display panel', 'go',
                      'hide', 'highlight', 'increment', 'item for',
                      'load image', 'load movie', 'load nib', 'load panel',
                      'load sound', 'localized string', 'lock focus', 'log',
                      'open drawer', 'path for', 'pause', 'perform action',
                      'play', 'register', 'resume', 'scroll', 'select( all)?',
                      'show', 'size to fit', 'start', 'step back',
                      'step forward', 'stop', 'synchronize', 'unlock focus',
                      'update']
    StudioProperties = ['accepts arrow key', 'action method', 'active',
                        'alignment', 'allowed identifiers',
                        'allows branch selection', 'allows column reordering',
                        'allows column resizing', 'allows column selection',
                        'allows customization',
                        'allows editing text attributes',
                        'allows empty selection', 'allows mixed state',
                        'allows multiple selection', 'allows reordering',
                        'allows undo', 'alpha( value)?', 'alternate image',
                        'alternate increment value', 'alternate title',
                        'animation delay', 'associated file name',
                        'associated object', 'auto completes', 'auto display',
                        'auto enables items', 'auto repeat',
                        'auto resizes( outline column)?',
                        'auto save expanded items', 'auto save name',
                        'auto save table columns', 'auto saves configuration',
                        'auto scroll', 'auto sizes all columns to fit',
                        'auto sizes cells', 'background color', 'bezel state',
                        'bezel style', 'bezeled', 'border rect', 'border type',
                        'bordered', 'bounds( rotation)?', 'box type',
                        'button returned', 'button type',
                        'can choose directories', 'can choose files',
                        'can draw', 'can hide',
                        'cell( (background color|size|type))?', 'characters',
                        'class', 'click count', 'clicked( data)? column',
                        'clicked data item', 'clicked( data)? row',
                        'closeable', 'collating', 'color( (mode|panel))',
                        'command key down', 'configuration',
                        'content(s| (size|view( margins)?))?', 'context',
                        'continuous', 'control key down', 'control size',
                        'control tint', 'control view',
                        'controller visible', 'coordinate system',
                        'copies( on scroll)?', 'corner view', 'current cell',
                        'current column', 'current( field)?  editor',
                        'current( menu)? item', 'current row',
                        'current tab view item', 'data source',
                        'default identifiers', 'delta (x|y|z)',
                        'destination window', 'directory', 'display mode',
                        'displayed cell', 'document( (edited|rect|view))?',
                        'double value', 'dragged column', 'dragged distance',
                        'dragged items', 'draws( cell)? background',
                        'draws grid', 'dynamically scrolls', 'echos bullets',
                        'edge', 'editable', 'edited( data)? column',
                        'edited data item', 'edited( data)? row', 'enabled',
                        'enclosing scroll view', 'ending page',
                        'error handling', 'event number', 'event type',
                        'excluded from windows menu', 'executable path',
                        'expanded', 'fax number', 'field editor', 'file kind',
                        'file name', 'file type', 'first responder',
                        'first visible column', 'flipped', 'floating',
                        'font( panel)?', 'formatter', 'frameworks path',
                        'frontmost', 'gave up', 'grid color', 'has data items',
                        'has horizontal ruler', 'has horizontal scroller',
                        'has parent data item', 'has resize indicator',
                        'has shadow', 'has sub menu', 'has vertical ruler',
                        'has vertical scroller', 'header cell', 'header view',
                        'hidden', 'hides when deactivated', 'highlights by',
                        'horizontal line scroll', 'horizontal page scroll',
                        'horizontal ruler view', 'horizontally resizable',
                        'icon image', 'id', 'identifier',
                        'ignores multiple clicks',
                        'image( (alignment|dims when disabled|frame style|'
                            'scaling))?',
                        'imports graphics', 'increment value',
                        'indentation per level', 'indeterminate', 'index',
                        'integer value', 'intercell spacing', 'item height',
                        'key( (code|equivalent( modifier)?|window))?',
                        'knob thickness', 'label', 'last( visible)? column',
                        'leading offset', 'leaf', 'level', 'line scroll',
                        'loaded', 'localized sort', 'location', 'loop mode',
                        'main( (bunde|menu|window))?', 'marker follows cell',
                        'matrix mode', 'maximum( content)? size',
                        'maximum visible columns',
                        'menu( form representation)?', 'miniaturizable',
                        'miniaturized', 'minimized image', 'minimized title',
                        'minimum column width', 'minimum( content)? size',
                        'modal', 'modified', 'mouse down state',
                        'movie( (controller|file|rect))?', 'muted', 'name',
                        'needs display', 'next state', 'next text',
                        'number of tick marks', 'only tick mark values',
                        'opaque', 'open panel', 'option key down',
                        'outline table column', 'page scroll', 'pages across',
                        'pages down', 'palette label', 'pane splitter',
                        'parent data item', 'parent window', 'pasteboard',
                        'path( (names|separator))?', 'playing',
                        'plays every frame', 'plays selection only', 'position',
                        'preferred edge', 'preferred type', 'pressure',
                        'previous text', 'prompt', 'properties',
                        'prototype cell', 'pulls down', 'rate',
                        'released when closed', 'repeated',
                        'requested print time', 'required file type',
                        'resizable', 'resized column', 'resource path',
                        'returns records', 'reuses columns', 'rich text',
                        'roll over', 'row height', 'rulers visible',
                        'save panel', 'scripts path', 'scrollable',
                        'selectable( identifiers)?', 'selected cell',
                        'selected( data)? columns?', 'selected data items?',
                        'selected( data)? rows?', 'selected item identifier',
                        'selection by rect', 'send action on arrow key',
                        'sends action when done editing', 'separates columns',
                        'separator item', 'sequence number', 'services menu',
                        'shared frameworks path', 'shared support path',
                        'sheet', 'shift key down', 'shows alpha',
                        'shows state by', 'size( mode)?',
                        'smart insert delete enabled', 'sort case sensitivity',
                        'sort column', 'sort order', 'sort type',
                        'sorted( data rows)?', 'sound', 'source( mask)?',
                        'spell checking enabled', 'starting page', 'state',
                        'string value', 'sub menu', 'super menu', 'super view',
                        'tab key traverses cells', 'tab state', 'tab type',
                        'tab view', 'table view', 'tag', 'target( printer)?',
                        'text color', 'text container insert',
                        'text container origin', 'text returned',
                        'tick mark position', 'time stamp',
                        'title(d| (cell|font|height|position|rect))?',
                        'tool tip', 'toolbar', 'trailing offset', 'transparent',
                        'treat packages as directories', 'truncated labels',
                        'types', 'unmodified characters', 'update views',
                        'use sort indicator', 'user defaults',
                        'uses data source', 'uses ruler',
                        'uses threaded animation',
                        'uses title from previous column', 'value wraps',
                        'version',
                        'vertical( (line scroll|page scroll|ruler view))?',
                        'vertically resizable', 'view',
                        'visible( document rect)?', 'volume', 'width', 'window',
                        'windows menu', 'wraps', 'zoomable', 'zoomed']

    tokens = {
        'root': [
            (r'\s+', Text),
            (ur'¬\n', String.Escape),
            (r"'s\s+", Text), # This is a possessive, consider moving
            (r'(--|#).*?$', Comment),
            (r'\(\*', Comment.Multiline, 'comment'),
            (r'[\(\){}!,.:]', Punctuation),
            (ur'(«)([^»]+)(»)',
             bygroups(Text, Name.Builtin, Text)),
            (r'\b((?:considering|ignoring)\s*)'
             r'(application responses|case|diacriticals|hyphens|'
             r'numeric strings|punctuation|white space)',
             bygroups(Keyword, Name.Builtin)),
            (ur'(-|\*|\+|&|≠|>=?|<=?|=|≥|≤|/|÷|\^)', Operator),
            (r"\b(%s)\b" % '|'.join(Operators), Operator.Word),
            (r'^(\s*(?:on|end)\s+)'
             r'(%s)' % '|'.join(StudioEvents),
             bygroups(Keyword, Name.Function)),
            (r'^(\s*)(in|on|script|to)(\s+)', bygroups(Text, Keyword, Text)),
            (r'\b(as )(%s)\b' % '|'.join(Classes),
             bygroups(Keyword, Name.Class)),
            (r'\b(%s)\b' % '|'.join(Literals), Name.Constant),
            (r'\b(%s)\b' % '|'.join(Commands), Name.Builtin),
            (r'\b(%s)\b' % '|'.join(Control), Keyword),
            (r'\b(%s)\b' % '|'.join(Declarations), Keyword),
            (r'\b(%s)\b' % '|'.join(Reserved), Name.Builtin),
            (r'\b(%s)s?\b' % '|'.join(BuiltIn), Name.Builtin),
            (r'\b(%s)\b' % '|'.join(HandlerParams), Name.Builtin),
            (r'\b(%s)\b' % '|'.join(StudioProperties), Name.Attribute),
            (r'\b(%s)s?\b' % '|'.join(StudioClasses), Name.Builtin),
            (r'\b(%s)\b' % '|'.join(StudioCommands), Name.Builtin),
            (r'\b(%s)\b' % '|'.join(References), Name.Builtin),
            (r'"(\\\\|\\"|[^"])*"', String.Double),
            (r'\b(%s)\b' % Identifiers, Name.Variable),
            (r'[-+]?(\d+\.\d*|\d*\.\d+)(E[-+][0-9]+)?', Number.Float),
            (r'[-+]?\d+', Number.Integer),
        ],
        'comment': [
            ('\(\*', Comment.Multiline, '#push'),
            ('\*\)', Comment.Multiline, '#pop'),
            ('[^*(]+', Comment.Multiline),
            ('[*(]', Comment.Multiline),
        ],
    }


class ModelicaLexer(RegexLexer):
    """
    For `Modelica <http://www.modelica.org/>`_ source code.

    *New in Pygments 1.1.*
    """
    name = 'Modelica'
    aliases = ['modelica']
    filenames = ['*.mo']
    mimetypes = ['text/x-modelica']

    flags = re.IGNORECASE | re.DOTALL

    tokens = {
        'whitespace': [
            (r'\n', Text),
            (r'\s+', Text),
            (r'\\\n', Text), # line continuation
            (r'//(\n|(.|\n)*?[^\\]\n)', Comment),
            (r'/(\\\n)?[*](.|\n)*?[*](\\\n)?/', Comment),
        ],
        'statements': [
            (r'"', String, 'string'),
            (r'(\d+\.\d*|\.\d+|\d+|\d.)[eE][+-]?\d+[lL]?', Number.Float),
            (r'(\d+\.\d*|\.\d+)', Number.Float),
            (r'\d+[Ll]?', Number.Integer),
            (r'[~!%^&*+=|?:<>/-]', Operator),
            (r'[()\[\]{},.;]', Punctuation),
            (r'(true|false|NULL|Real|Integer|Boolean)\b', Name.Builtin),
            (r"([a-zA-Z_][\w]*|'[a-zA-Z_\+\-\*\/\^][\w]*')"
             r"(\.([a-zA-Z_][\w]*|'[a-zA-Z_\+\-\*\/\^][\w]*'))+", Name.Class),
            (r"('[\w\+\-\*\/\^]+'|\w+)", Name)        ],
        'root': [
            include('whitespace'),
            include('keywords'),
            include('functions'),
            include('operators'),
            include('classes'),
            (r'("<html>|<html>)', Name.Tag, 'html-content'),
            include('statements')
        ],
        'keywords': [
            (r'(algorithm|annotation|break|connect|constant|constrainedby|'
            r'discrete|each|else|elseif|elsewhen|encapsulated|enumeration|'
            r'end|equation|exit|expandable|extends|'
            r'external|false|final|flow|for|if|import|in|inner|input|'
            r'loop|nondiscrete|outer|output|parameter|partial|'
            r'protected|public|redeclare|replaceable|stream|time|then|true|'
            r'when|while|within)\b', Keyword)
        ],
        'functions': [
            (r'(abs|acos|acosh|asin|asinh|atan|atan2|atan3|ceil|cos|cosh|'
             r'cross|div|exp|floor|log|log10|mod|rem|sign|sin|sinh|size|'
             r'sqrt|tan|tanh|zeros)\b', Name.Function)
        ],
        'operators': [
            (r'(and|assert|cardinality|change|delay|der|edge|initial|'
             r'noEvent|not|or|pre|reinit|return|sample|smooth|'
             r'terminal|terminate)\b', Name.Builtin)
        ],
        'classes': [
            (r'(block|class|connector|function|model|package|'
             r'record|type)\b', Name.Class)
        ],
        'string': [
            (r'"', String, '#pop'),
            (r'\\([\\abfnrtv"\']|x[a-fA-F0-9]{2,4}|[0-7]{1,3})',
             String.Escape),
            (r'[^\\"\n]+', String), # all other characters
            (r'\\\n', String), # line continuation
            (r'\\', String) # stray backslash
        ],
        'html-content': [
            (r'<\s*/\s*html\s*>', Name.Tag, '#pop'),
            (r'.+?(?=<\s*/\s*html\s*>)', using(HtmlLexer)),
        ]
    }


class RebolLexer(RegexLexer):
    """
    A `REBOL <http://www.rebol.com/>`_ lexer.

    *New in Pygments 1.1.*
    """
    name = 'REBOL'
    aliases = ['rebol']
    filenames = ['*.r', '*.r3']
    mimetypes = ['text/x-rebol']

    flags = re.IGNORECASE | re.MULTILINE

    re.IGNORECASE

    escape_re = r'(?:\^\([0-9a-fA-F]{1,4}\)*)'

    def word_callback(lexer, match):
        word = match.group()

        if re.match(".*:$", word):
            yield match.start(), Generic.Subheading, word
        elif re.match(
            r'(native|alias|all|any|as-string|as-binary|bind|bound\?|case|'
            r'catch|checksum|comment|debase|dehex|exclude|difference|disarm|'
            r'either|else|enbase|foreach|remove-each|form|free|get|get-env|if|'
            r'in|intersect|loop|minimum-of|maximum-of|mold|new-line|'
            r'new-line\?|not|now|prin|print|reduce|compose|construct|repeat|'
            r'reverse|save|script\?|set|shift|switch|throw|to-hex|trace|try|'
            r'type\?|union|unique|unless|unprotect|unset|until|use|value\?|'
            r'while|compress|decompress|secure|open|close|read|read-io|'
            r'write-io|write|update|query|wait|input\?|exp|log-10|log-2|'
            r'log-e|square-root|cosine|sine|tangent|arccosine|arcsine|'
            r'arctangent|protect|lowercase|uppercase|entab|detab|connected\?|'
            r'browse|launch|stats|get-modes|set-modes|to-local-file|'
            r'to-rebol-file|encloak|decloak|create-link|do-browser|bind\?|'
            r'hide|draw|show|size-text|textinfo|offset-to-caret|'
            r'caret-to-offset|local-request-file|rgb-to-hsv|hsv-to-rgb|'
            r'crypt-strength\?|dh-make-key|dh-generate-key|dh-compute-key|'
            r'dsa-make-key|dsa-generate-key|dsa-make-signature|'
            r'dsa-verify-signature|rsa-make-key|rsa-generate-key|'
            r'rsa-encrypt)$', word):
            yield match.start(), Name.Builtin, word
        elif re.match(
            r'(add|subtract|multiply|divide|remainder|power|and~|or~|xor~|'
            r'minimum|maximum|negate|complement|absolute|random|head|tail|'
            r'next|back|skip|at|pick|first|second|third|fourth|fifth|sixth|'
            r'seventh|eighth|ninth|tenth|last|path|find|select|make|to|copy\*|'
            r'insert|remove|change|poke|clear|trim|sort|min|max|abs|cp|'
            r'copy)$', word):
            yield match.start(), Name.Function, word
        elif re.match(
            r'(error|source|input|license|help|install|echo|Usage|with|func|'
            r'throw-on-error|function|does|has|context|probe|\?\?|as-pair|'
            r'mod|modulo|round|repend|about|set-net|append|join|rejoin|reform|'
            r'remold|charset|array|replace|move|extract|forskip|forall|alter|'
            r'first+|also|take|for|forever|dispatch|attempt|what-dir|'
            r'change-dir|clean-path|list-dir|dirize|rename|split-path|delete|'
            r'make-dir|delete-dir|in-dir|confirm|dump-obj|upgrade|what|'
            r'build-tag|process-source|build-markup|decode-cgi|read-cgi|'
            r'write-user|save-user|set-user-name|protect-system|parse-xml|'
            r'cvs-date|cvs-version|do-boot|get-net-info|desktop|layout|'
            r'scroll-para|get-face|alert|set-face|uninstall|unfocus|'
            r'request-dir|center-face|do-events|net-error|decode-url|'
            r'parse-header|parse-header-date|parse-email-addrs|import-email|'
            r'send|build-attach-body|resend|show-popup|hide-popup|open-events|'
            r'find-key-face|do-face|viewtop|confine|find-window|'
            r'insert-event-func|remove-event-func|inform|dump-pane|dump-face|'
            r'flag-face|deflag-face|clear-fields|read-net|vbug|path-thru|'
            r'read-thru|load-thru|do-thru|launch-thru|load-image|'
            r'request-download|do-face-alt|set-font|set-para|get-style|'
            r'set-style|make-face|stylize|choose|hilight-text|hilight-all|'
            r'unlight-text|focus|scroll-drag|clear-face|reset-face|scroll-face|'
            r'resize-face|load-stock|load-stock-block|notify|request|flash|'
            r'request-color|request-pass|request-text|request-list|'
            r'request-date|request-file|dbug|editor|link-relative-path|'
            r'emailer|parse-error)$', word):
            yield match.start(), Keyword.Namespace, word
        elif re.match(
            r'(halt|quit|do|load|q|recycle|call|run|ask|parse|view|unview|'
            r'return|exit|break)$', word):
            yield match.start(), Name.Exception, word
        elif re.match('REBOL$', word):
            yield match.start(), Generic.Heading, word
        elif re.match("to-.*", word):
            yield match.start(), Keyword, word
        elif re.match('(\+|-|\*|/|//|\*\*|and|or|xor|=\?|=|==|<>|<|>|<=|>=)$',
                      word):
            yield match.start(), Operator, word
        elif re.match(".*\?$", word):
            yield match.start(), Keyword, word
        elif re.match(".*\!$", word):
            yield match.start(), Keyword.Type, word
        elif re.match("'.*", word):
            yield match.start(), Name.Variable.Instance, word # lit-word
        elif re.match("#.*", word):
            yield match.start(), Name.Label, word # issue
        elif re.match("%.*", word):
            yield match.start(), Name.Decorator, word # file
        else:
            yield match.start(), Name.Variable, word

    tokens = {
        'root': [
            (r'\s+', Text),
            (r'#"', String.Char, 'char'),
            (r'#{[0-9a-fA-F]*}', Number.Hex),
            (r'2#{', Number.Hex, 'bin2'),
            (r'64#{[0-9a-zA-Z+/=\s]*}', Number.Hex),
            (r'"', String, 'string'),
            (r'{', String, 'string2'),
            (r';#+.*\n', Comment.Special),
            (r';\*+.*\n', Comment.Preproc),
            (r';.*\n', Comment),
            (r'%"', Name.Decorator, 'stringFile'),
            (r'%[^(\^{^")\s\[\]]+', Name.Decorator),
            (r'<[a-zA-Z0-9:._-]*>', Name.Tag),
            (r'<[^(<>\s")]+', Name.Tag, 'tag'),
            (r'[+-]?([a-zA-Z]{1,3})?\$\d+(\.\d+)?', Number.Float), # money
            (r'[+-]?\d+\:\d+(\:\d+)?(\.\d+)?', String.Other), # time
            (r'\d+\-[0-9a-zA-Z]+\-\d+(\/\d+\:\d+(\:\d+)?'
             r'([\.\d+]?([+-]?\d+:\d+)?)?)?', String.Other), # date
            (r'\d+(\.\d+)+\.\d+', Keyword.Constant), # tuple
            (r'\d+[xX]\d+', Keyword.Constant), # pair
            (r'[+-]?\d+(\'\d+)?([\.,]\d*)?[eE][+-]?\d+', Number.Float),
            (r'[+-]?\d+(\'\d+)?[\.,]\d*', Number.Float),
            (r'[+-]?\d+(\'\d+)?', Number),
            (r'[\[\]\(\)]', Generic.Strong),
            (r'[a-zA-Z]+[^(\^{"\s:)]*://[^(\^{"\s)]*', Name.Decorator), # url
            (r'mailto:[^(\^{"@\s)]+@[^(\^{"@\s)]+', Name.Decorator), # url
            (r'[^(\^{"@\s)]+@[^(\^{"@\s)]+', Name.Decorator), # email
            (r'comment\s', Comment, 'comment'),
            (r'/[^(\^{^")\s/[\]]*', Name.Attribute),
            (r'([^(\^{^")\s/[\]]+)(?=[:({"\s/\[\]])', word_callback),
            (r'([^(\^{^")\s]+)', Text),
        ],
        'string': [
            (r'[^(\^")]+', String),
            (escape_re, String.Escape),
            (r'[\(|\)]+', String),
            (r'\^.', String.Escape),
            (r'"', String, '#pop'),
        ],
        'string2': [
            (r'[^(\^{^})]+', String),
            (escape_re, String.Escape),
            (r'[\(|\)]+', String),
            (r'\^.', String.Escape),
            (r'{', String, '#push'),
            (r'}', String, '#pop'),
        ],
        'stringFile': [
            (r'[^(\^")]+', Name.Decorator),
            (escape_re, Name.Decorator),
            (r'\^.', Name.Decorator),
            (r'"', Name.Decorator, '#pop'),
        ],
        'char': [
            (escape_re + '"', String.Char, '#pop'),
            (r'\^."', String.Char, '#pop'),
            (r'."', String.Char, '#pop'),
        ],
        'tag': [
            (escape_re, Name.Tag),
            (r'"', Name.Tag, 'tagString'),
            (r'[^(<>\r\n")]+', Name.Tag),
            (r'>', Name.Tag, '#pop'),
        ],
        'tagString': [
            (r'[^(\^")]+', Name.Tag),
            (escape_re, Name.Tag),
            (r'[\(|\)]+', Name.Tag),
            (r'\^.', Name.Tag),
            (r'"', Name.Tag, '#pop'),
        ],
        'tuple': [
            (r'(\d+\.)+', Keyword.Constant),
            (r'\d+', Keyword.Constant, '#pop'),
        ],
        'bin2': [
            (r'\s+', Number.Hex),
            (r'([0-1]\s*){8}', Number.Hex),
            (r'}', Number.Hex, '#pop'),
        ],
        'comment': [
            (r'"', Comment, 'commentString1'),
            (r'{', Comment, 'commentString2'),
            (r'\[', Comment, 'commentBlock'),
            (r'[^(\s{\"\[]+', Comment, '#pop'),
        ],
        'commentString1': [
            (r'[^(\^")]+', Comment),
            (escape_re, Comment),
            (r'[\(|\)]+', Comment),
            (r'\^.', Comment),
            (r'"', Comment, '#pop'),
        ],
        'commentString2': [
            (r'[^(\^{^})]+', Comment),
            (escape_re, Comment),
            (r'[\(|\)]+', Comment),
            (r'\^.', Comment),
            (r'{', Comment, '#push'),
            (r'}', Comment, '#pop'),
        ],
        'commentBlock': [
            (r'\[',Comment, '#push'),
            (r'\]',Comment, '#pop'),
            (r'[^(\[\])]*', Comment),
        ],
    }


class ABAPLexer(RegexLexer):
    """
    Lexer for ABAP, SAP's integrated language.

    *New in Pygments 1.1.*
    """
    name = 'ABAP'
    aliases = ['abap']
    filenames = ['*.abap']
    mimetypes = ['text/x-abap']

    flags = re.IGNORECASE | re.MULTILINE

    tokens = {
        'common': [
            (r'\s+', Text),
            (r'^\*.*$', Comment.Single),
            (r'\".*?\n', Comment.Single),
            ],
        'variable-names': [
            (r'<[\S_]+>', Name.Variable),
            (r'[\w][\w_~]*(?:(\[\])|->\*)?', Name.Variable),
            ],
        'root': [
            include('common'),
            #function calls
            (r'(CALL\s+(?:BADI|CUSTOMER-FUNCTION|FUNCTION))(\s+)(\'?\S+\'?)',
                bygroups(Keyword, Text, Name.Function)),
            (r'(CALL\s+(?:DIALOG|SCREEN|SUBSCREEN|SELECTION-SCREEN|'
             r'TRANSACTION|TRANSFORMATION))\b',
                Keyword),
            (r'(FORM|PERFORM)(\s+)([\w_]+)',
                bygroups(Keyword, Text, Name.Function)),
            (r'(PERFORM)(\s+)(\()([\w_]+)(\))',
                bygroups(Keyword, Text, Punctuation, Name.Variable, Punctuation )),
            (r'(MODULE)(\s+)(\S+)(\s+)(INPUT|OUTPUT)',
                bygroups(Keyword, Text, Name.Function, Text, Keyword)),

            # method implementation
            (r'(METHOD)(\s+)([\w_~]+)',
                bygroups(Keyword, Text, Name.Function)),
            # method calls
            (r'(\s+)([\w_\-]+)([=\-]>)([\w_\-~]+)',
                bygroups(Text, Name.Variable, Operator, Name.Function)),
            # call methodnames returning style
            (r'(?<=(=|-)>)([\w_\-~]+)(?=\()', Name.Function),

            # keywords with dashes in them.
            # these need to be first, because for instance the -ID part
            # of MESSAGE-ID wouldn't get highlighted if MESSAGE was
            # first in the list of keywords.
            (r'(ADD-CORRESPONDING|AUTHORITY-CHECK|'
             r'CLASS-DATA|CLASS-EVENTS|CLASS-METHODS|CLASS-POOL|'
             r'DELETE-ADJACENT|DIVIDE-CORRESPONDING|'
             r'EDITOR-CALL|ENHANCEMENT-POINT|ENHANCEMENT-SECTION|EXIT-COMMAND|'
             r'FIELD-GROUPS|FIELD-SYMBOLS|FUNCTION-POOL|'
             r'INTERFACE-POOL|INVERTED-DATE|'
             r'LOAD-OF-PROGRAM|LOG-POINT|'
             r'MESSAGE-ID|MOVE-CORRESPONDING|MULTIPLY-CORRESPONDING|'
             r'NEW-LINE|NEW-PAGE|NEW-SECTION|NO-EXTENSION|'
             r'OUTPUT-LENGTH|PRINT-CONTROL|'
             r'SELECT-OPTIONS|START-OF-SELECTION|SUBTRACT-CORRESPONDING|'
             r'SYNTAX-CHECK|SYSTEM-EXCEPTIONS|'
             r'TYPE-POOL|TYPE-POOLS'
             r')\b', Keyword),

             # keyword kombinations
            (r'CREATE\s+(PUBLIC|PRIVATE|DATA|OBJECT)|'
             r'((PUBLIC|PRIVATE|PROTECTED)\s+SECTION|'
             r'(TYPE|LIKE)(\s+(LINE\s+OF|REF\s+TO|'
             r'(SORTED|STANDARD|HASHED)\s+TABLE\s+OF))?|'
             r'FROM\s+(DATABASE|MEMORY)|CALL\s+METHOD|'
             r'(GROUP|ORDER) BY|HAVING|SEPARATED BY|'
             r'GET\s+(BADI|BIT|CURSOR|DATASET|LOCALE|PARAMETER|'
                      r'PF-STATUS|(PROPERTY|REFERENCE)\s+OF|'
                      r'RUN\s+TIME|TIME\s+(STAMP)?)?|'
             r'SET\s+(BIT|BLANK\s+LINES|COUNTRY|CURSOR|DATASET|EXTENDED\s+CHECK|'
                      r'HANDLER|HOLD\s+DATA|LANGUAGE|LEFT\s+SCROLL-BOUNDARY|'
                      r'LOCALE|MARGIN|PARAMETER|PF-STATUS|PROPERTY\s+OF|'
                      r'RUN\s+TIME\s+(ANALYZER|CLOCK\s+RESOLUTION)|SCREEN|'
                      r'TITLEBAR|UPADTE\s+TASK\s+LOCAL|USER-COMMAND)|'
             r'CONVERT\s+((INVERTED-)?DATE|TIME|TIME\s+STAMP|TEXT)|'
             r'(CLOSE|OPEN)\s+(DATASET|CURSOR)|'
             r'(TO|FROM)\s+(DATA BUFFER|INTERNAL TABLE|MEMORY ID|'
                            r'DATABASE|SHARED\s+(MEMORY|BUFFER))|'
             r'DESCRIBE\s+(DISTANCE\s+BETWEEN|FIELD|LIST|TABLE)|'
             r'FREE\s(MEMORY|OBJECT)?|'
             r'PROCESS\s+(BEFORE\s+OUTPUT|AFTER\s+INPUT|'
                          r'ON\s+(VALUE-REQUEST|HELP-REQUEST))|'
             r'AT\s+(LINE-SELECTION|USER-COMMAND|END\s+OF|NEW)|'
             r'AT\s+SELECTION-SCREEN(\s+(ON(\s+(BLOCK|(HELP|VALUE)-REQUEST\s+FOR|'
                                     r'END\s+OF|RADIOBUTTON\s+GROUP))?|OUTPUT))?|'
             r'SELECTION-SCREEN:?\s+((BEGIN|END)\s+OF\s+((TABBED\s+)?BLOCK|LINE|'
                                     r'SCREEN)|COMMENT|FUNCTION\s+KEY|'
                                     r'INCLUDE\s+BLOCKS|POSITION|PUSHBUTTON|'
                                     r'SKIP|ULINE)|'
             r'LEAVE\s+(LIST-PROCESSING|PROGRAM|SCREEN|'
                        r'TO LIST-PROCESSING|TO TRANSACTION)'
             r'(ENDING|STARTING)\s+AT|'
             r'FORMAT\s+(COLOR|INTENSIFIED|INVERSE|HOTSPOT|INPUT|FRAMES|RESET)|'
             r'AS\s+(CHECKBOX|SUBSCREEN|WINDOW)|'
             r'WITH\s+(((NON-)?UNIQUE)?\s+KEY|FRAME)|'
             r'(BEGIN|END)\s+OF|'
             r'DELETE(\s+ADJACENT\s+DUPLICATES\sFROM)?|'
             r'COMPARING(\s+ALL\s+FIELDS)?|'
             r'INSERT(\s+INITIAL\s+LINE\s+INTO|\s+LINES\s+OF)?|'
             r'IN\s+((BYTE|CHARACTER)\s+MODE|PROGRAM)|'
             r'END-OF-(DEFINITION|PAGE|SELECTION)|'
             r'WITH\s+FRAME(\s+TITLE)|'

             # simple kombinations
             r'AND\s+(MARK|RETURN)|CLIENT\s+SPECIFIED|CORRESPONDING\s+FIELDS\s+OF|'
             r'IF\s+FOUND|FOR\s+EVENT|INHERITING\s+FROM|LEAVE\s+TO\s+SCREEN|'
             r'LOOP\s+AT\s+(SCREEN)?|LOWER\s+CASE|MATCHCODE\s+OBJECT|MODIF\s+ID|'
             r'MODIFY\s+SCREEN|NESTING\s+LEVEL|NO\s+INTERVALS|OF\s+STRUCTURE|'
             r'RADIOBUTTON\s+GROUP|RANGE\s+OF|REF\s+TO|SUPPRESS DIALOG|'
             r'TABLE\s+OF|UPPER\s+CASE|TRANSPORTING\s+NO\s+FIELDS|'
             r'VALUE\s+CHECK|VISIBLE\s+LENGTH|HEADER\s+LINE)\b', Keyword),

            # single word keywords.
            (r'(^|(?<=(\s|\.)))(ABBREVIATED|ADD|ALIASES|APPEND|ASSERT|'
             r'ASSIGN(ING)?|AT(\s+FIRST)?|'
             r'BACK|BLOCK|BREAK-POINT|'
             r'CASE|CATCH|CHANGING|CHECK|CLASS|CLEAR|COLLECT|COLOR|COMMIT|'
             r'CREATE|COMMUNICATION|COMPONENTS?|COMPUTE|CONCATENATE|CONDENSE|'
             r'CONSTANTS|CONTEXTS|CONTINUE|CONTROLS|'
             r'DATA|DECIMALS|DEFAULT|DEFINE|DEFINITION|DEFERRED|DEMAND|'
             r'DETAIL|DIRECTORY|DIVIDE|DO|'
             r'ELSE(IF)?|ENDAT|ENDCASE|ENDCLASS|ENDDO|ENDFORM|ENDFUNCTION|'
             r'ENDIF|ENDLOOP|ENDMETHOD|ENDMODULE|ENDSELECT|ENDTRY|'
             r'ENHANCEMENT|EVENTS|EXCEPTIONS|EXIT|EXPORT|EXPORTING|EXTRACT|'
             r'FETCH|FIELDS?|FIND|FOR|FORM|FORMAT|FREE|FROM|'
             r'HIDE|'
             r'ID|IF|IMPORT|IMPLEMENTATION|IMPORTING|IN|INCLUDE|INCLUDING|'
             r'INDEX|INFOTYPES|INITIALIZATION|INTERFACE|INTERFACES|INTO|'
             r'LENGTH|LINES|LOAD|LOCAL|'
             r'JOIN|'
             r'KEY|'
             r'MAXIMUM|MESSAGE|METHOD[S]?|MINIMUM|MODULE|MODIFY|MOVE|MULTIPLY|'
             r'NODES|'
             r'OBLIGATORY|OF|OFF|ON|OVERLAY|'
             r'PACK|PARAMETERS|PERCENTAGE|POSITION|PROGRAM|PROVIDE|PUBLIC|PUT|'
             r'RAISE|RAISING|RANGES|READ|RECEIVE|REFRESH|REJECT|REPORT|RESERVE|'
             r'RESUME|RETRY|RETURN|RETURNING|RIGHT|ROLLBACK|'
             r'SCROLL|SEARCH|SELECT|SHIFT|SINGLE|SKIP|SORT|SPLIT|STATICS|STOP|'
             r'SUBMIT|SUBTRACT|SUM|SUMMARY|SUMMING|SUPPLY|'
             r'TABLE|TABLES|TIMES|TITLE|TO|TOP-OF-PAGE|TRANSFER|TRANSLATE|TRY|TYPES|'
             r'ULINE|UNDER|UNPACK|UPDATE|USING|'
             r'VALUE|VALUES|VIA|'
             r'WAIT|WHEN|WHERE|WHILE|WITH|WINDOW|WRITE)\b', Keyword),

             # builtins
            (r'(abs|acos|asin|atan|'
             r'boolc|boolx|bit_set|'
             r'char_off|charlen|ceil|cmax|cmin|condense|contains|'
             r'contains_any_of|contains_any_not_of|concat_lines_of|cos|cosh|'
             r'count|count_any_of|count_any_not_of|'
             r'dbmaxlen|distance|'
             r'escape|exp|'
             r'find|find_end|find_any_of|find_any_not_of|floor|frac|from_mixed|'
             r'insert|'
             r'lines|log|log10|'
             r'match|matches|'
             r'nmax|nmin|numofchar|'
             r'repeat|replace|rescale|reverse|round|'
             r'segment|shift_left|shift_right|sign|sin|sinh|sqrt|strlen|'
             r'substring|substring_after|substring_from|substring_before|substring_to|'
             r'tan|tanh|to_upper|to_lower|to_mixed|translate|trunc|'
             r'xstrlen)(\()\b', bygroups(Name.Builtin, Punctuation)),

            (r'&[0-9]', Name),
            (r'[0-9]+', Number.Integer),

            # operators which look like variable names before
            # parsing variable names.
            (r'(?<=(\s|.))(AND|EQ|NE|GT|LT|GE|LE|CO|CN|CA|NA|CS|NOT|NS|CP|NP|'
             r'BYTE-CO|BYTE-CN|BYTE-CA|BYTE-NA|BYTE-CS|BYTE-NS|'
             r'IS\s+(NOT\s+)?(INITIAL|ASSIGNED|REQUESTED|BOUND))\b', Operator),

            include('variable-names'),

            # standard oparators after variable names,
            # because < and > are part of field symbols.
            (r'[?*<>=\-+]', Operator),
            (r"'(''|[^'])*'", String.Single),
            (r'[/;:()\[\],\.]', Punctuation)
        ],
    }


class NewspeakLexer(RegexLexer):
    """
    For `Newspeak <http://newspeaklanguage.org/>` syntax.
    """
    name = 'Newspeak'
    filenames = ['*.ns2']
    aliases = ['newspeak', ]
    mimetypes = ['text/x-newspeak']

    tokens = {
       'root' : [
           (r'\b(Newsqueak2)\b',Keyword.Declaration),
           (r"'[^']*'",String),
           (r'\b(class)(\s+)([a-zA-Z0-9_]+)(\s*)',
            bygroups(Keyword.Declaration,Text,Name.Class,Text)),
           (r'\b(mixin|self|super|private|public|protected|nil|true|false)\b',
            Keyword),
           (r'([a-zA-Z0-9_]+\:)(\s*)([a-zA-Z_]\w+)',
            bygroups(Name.Function,Text,Name.Variable)),
           (r'([a-zA-Z0-9_]+)(\s*)(=)',
            bygroups(Name.Attribute,Text,Operator)),
           (r'<[a-zA-Z0-9_]+>', Comment.Special),
           include('expressionstat'),
           include('whitespace')
        ],

       'expressionstat': [
          (r'(\d+\.\d*|\.\d+|\d+[fF])[fF]?', Number.Float),
          (r'\d+', Number.Integer),
          (r':\w+',Name.Variable),
          (r'(\w+)(::)', bygroups(Name.Variable, Operator)),
          (r'\w+:', Name.Function),
          (r'\w+', Name.Variable),
          (r'\(|\)', Punctuation),
          (r'\[|\]', Punctuation),
          (r'\{|\}', Punctuation),

          (r'(\^|\+|\/|~|\*|<|>|=|@|%|\||&|\?|!|,|-|:)', Operator),
          (r'\.|;', Punctuation),
          include('whitespace'),
          include('literals'),
       ],
       'literals': [
         (r'\$.', String),
         (r"'[^']*'", String),
         (r"#'[^']*'", String.Symbol),
         (r"#\w+:?", String.Symbol),
         (r"#(\+|\/|~|\*|<|>|=|@|%|\||&|\?|!|,|-)+", String.Symbol)

       ],
       'whitespace' : [
         (r'\s+', Text),
         (r'"[^"]*"', Comment)
       ]
    }

class GherkinLexer(RegexLexer):
    """
    For `Gherkin <http://github.com/aslakhellesoy/gherkin/>` syntax.

    *New in Pygments 1.2.*
    """
    name = 'Gherkin'
    aliases = ['Cucumber', 'cucumber', 'Gherkin', 'gherkin']
    filenames = ['*.feature']
    mimetypes = ['text/x-gherkin']

    feature_keywords         = ur'^(기능|機能|功能|フィーチャ|خاصية|תכונה|Функціонал|Функционалност|Функционал|Фича|Особина|Могућност|Özellik|Właściwość|Tính năng|Trajto|Savybė|Požiadavka|Požadavek|Osobina|Ominaisuus|Omadus|OH HAI|Mogućnost|Mogucnost|Jellemző|Fīča|Funzionalità|Funktionalität|Funkcionalnost|Funkcionalitāte|Funcționalitate|Functionaliteit|Functionalitate|Funcionalitat|Funcionalidade|Fonctionnalité|Fitur|Feature|Egenskap|Egenskab|Crikey|Característica|Arwedd)(:)(.*)$'
    feature_element_keywords = ur'^(\s*)(시나리오 개요|시나리오|배경|背景|場景大綱|場景|场景大纲|场景|劇本大綱|劇本|テンプレ|シナリオテンプレート|シナリオテンプレ|シナリオアウトライン|シナリオ|سيناريو مخطط|سيناريو|الخلفية|תרחיש|תבנית תרחיש|רקע|Тарих|Сценарій|Сценарио|Сценарий структураси|Сценарий|Структура сценарію|Структура сценарија|Структура сценария|Скица|Рамка на сценарий|Пример|Предыстория|Предистория|Позадина|Передумова|Основа|Концепт|Контекст|Założenia|Wharrimean is|Tình huống|The thing of it is|Tausta|Taust|Tapausaihio|Tapaus|Szenariogrundriss|Szenario|Szablon scenariusza|Stsenaarium|Struktura scenarija|Skica|Skenario konsep|Skenario|Situācija|Senaryo taslağı|Senaryo|Scénář|Scénario|Schema dello scenario|Scenārijs pēc parauga|Scenārijs|Scenár|Scenaro|Scenariusz|Scenariul de şablon|Scenariul de sablon|Scenariu|Scenario Outline|Scenario Amlinellol|Scenario|Scenarijus|Scenarijaus šablonas|Scenarij|Scenarie|Rerefons|Raamstsenaarium|Primer|Pozadí|Pozadina|Pozadie|Plan du scénario|Plan du Scénario|Osnova scénáře|Osnova|Náčrt Scénáře|Náčrt Scenáru|Mate|MISHUN SRSLY|MISHUN|Kịch bản|Konturo de la scenaro|Kontext|Konteksts|Kontekstas|Kontekst|Koncept|Khung tình huống|Khung kịch bản|Háttér|Grundlage|Geçmiş|Forgatókönyv vázlat|Forgatókönyv|Fono|Esquema do Cenário|Esquema do Cenario|Esquema del escenario|Esquema de l\'escenari|Escenario|Escenari|Dis is what went down|Dasar|Contexto|Contexte|Contesto|Condiţii|Conditii|Cenário|Cenario|Cefndir|Bối cảnh|Blokes|Bakgrunn|Bakgrund|Baggrund|Background|B4|Antecedents|Antecedentes|All y\'all|Achtergrond|Abstrakt Scenario|Abstract Scenario)(:)(.*)$'
    examples_keywords        = ur'^(\s*)(예|例子|例|サンプル|امثلة|דוגמאות|Сценарији|Примери|Приклади|Мисоллар|Значения|Örnekler|Voorbeelden|Variantai|Tapaukset|Scenarios|Scenariji|Scenarijai|Příklady|Példák|Príklady|Przykłady|Primjeri|Primeri|Piemēri|Pavyzdžiai|Paraugs|Juhtumid|Exemplos|Exemples|Exemplele|Exempel|Examples|Esempi|Enghreifftiau|Ekzemploj|Eksempler|Ejemplos|EXAMPLZ|Dữ liệu|Contoh|Cobber|Beispiele)(:)(.*)$'
    step_keywords            = ur'^(\s*)(하지만|조건|먼저|만일|만약|단|그리고|그러면|那麼|那么|而且|當|当|前提|假設|假如|但是|但し|並且|もし|ならば|ただし|しかし|かつ|و |متى |لكن |عندما |ثم |بفرض |اذاً |כאשר |וגם |בהינתן |אזי |אז |אבל |Якщо |Унда |То |Припустимо, що |Припустимо |Онда |Но |Нехай |Лекин |Когато |Када |Кад |К тому же |И |Задато |Задати |Задате |Если |Допустим |Дадено |Ва |Бирок |Аммо |Али |Але |Агар |А |І |Și |És |Zatati |Zakładając |Zadato |Zadate |Zadano |Zadani |Zadan |Youse know when youse got |Youse know like when |Yna |Ya know how |Ya gotta |Y |Wun |Wtedy |When y\'all |When |Wenn |WEN |Và |Ve |Und |Un |Thì |Then y\'all |Then |Tapi |Tak |Tada |Tad |Så |Stel |Soit |Siis |Si |Sed |Se |Quando |Quand |Quan |Pryd |Pokud |Pokiaľ |Però |Pero |Pak |Oraz |Onda |Ond |Oletetaan |Og |Och |O zaman |Når |När |Niin |Nhưng |N |Mutta |Men |Mas |Maka |Majd |Mais |Maar |Ma |Lorsque |Lorsqu\'|Kun |Kuid |Kui |Khi |Keď |Ketika |Když |Kaj |Kai |Kada |Kad |Jeżeli |Ja |Ir |I CAN HAZ |I |Ha |Givun |Givet |Given y\'all |Given |Gitt |Gegeven |Gegeben sei |Fakat |Eğer ki |Etant donné |Et |Então |Entonces |Entao |En |Eeldades |E |Duota |Dun |Donitaĵo |Donat |Donada |Do |Diyelim ki |Dengan |Den youse gotta |De |Dato |Dar |Dann |Dan |Dado |Dacă |Daca |DEN |Când |Cuando |Cho |Cept |Cand |Cal |But y\'all |But |Buh |Biết |Bet |BUT |Atès |Atunci |Atesa |Anrhegedig a |Angenommen |And y\'all |And |An |Ama |Als |Alors |Allora |Ali |Aleshores |Ale |Akkor |Aber |AN |A také |A |\* )'

    tokens = {
        'comments': [
            (r'#.*$', Comment),
          ],
        'feature_elements' : [
            (step_keywords, Keyword, "step_content_stack"),
            include('comments'),
            (r"(\s|.)", Name.Function),
          ],
        'feature_elements_on_stack' : [
            (step_keywords, Keyword, "#pop:2"),
            include('comments'),
            (r"(\s|.)", Name.Function),
          ],
        'examples_table': [
            (r"\s+\|", Keyword, 'examples_table_header'),
            include('comments'),
            (r"(\s|.)", Name.Function),
          ],
        'examples_table_header': [
            (r"\s+\|\s*$", Keyword, "#pop:2"),
            include('comments'),
            (r"\s*\|", Keyword),
            (r"[^\|]", Name.Variable),
          ],
        'scenario_sections_on_stack': [
            (feature_element_keywords, bygroups(Name.Function, Keyword, Keyword, Name.Function), "feature_elements_on_stack"),
          ],
        'narrative': [
            include('scenario_sections_on_stack'),
            (r"(\s|.)", Name.Function),
          ],
        'table_vars': [
            (r'(<[^>]+>)', Name.Variable),
          ],
        'numbers': [
            (r'(\d+\.?\d*|\d*\.\d+)([eE][+-]?[0-9]+)?', String),
          ],
        'string': [
            include('table_vars'),
            (r'(\s|.)', String),
          ],
        'py_string': [
            (r'"""', Keyword, "#pop"),
            include('string'),
          ],
          'step_content_root':[
            (r"$", Keyword, "#pop"),
            include('step_content'),
          ],
          'step_content_stack':[
            (r"$", Keyword, "#pop:2"),
            include('step_content'),
          ],
          'step_content':[
            (r'"', Name.Function, "double_string"),
            include('table_vars'),
            include('numbers'),
            include('comments'),
            (r'(\s|.)', Name.Function),
          ],
          'table_content': [
            (r"\s+\|\s*$", Keyword, "#pop"),
            include('comments'),
            (r"\s*\|", Keyword),
            include('string'),
          ],
        'double_string': [
            (r'"', Name.Function, "#pop"),
            include('string'),
          ],
        'root': [
            (r'\n', Name.Function),
            include('comments'),
            (r'"""', Keyword, "py_string"),
            (r'\s+\|', Keyword, 'table_content'),
            (r'"', Name.Function, "double_string"),
            include('table_vars'),
            include('numbers'),
            (r'(\s*)(@[^@\r\n\t ]+)', bygroups(Name.Function, Name.Tag)),
            (step_keywords, bygroups(Name.Function, Keyword), "step_content_root"),
            (feature_keywords, bygroups(Keyword, Keyword, Name.Function), 'narrative'),
            (feature_element_keywords, bygroups(Name.Function, Keyword, Keyword, Name.Function), "feature_elements"),
            (examples_keywords, bygroups(Name.Function, Keyword, Keyword, Name.Function), "examples_table"),
            (r'(\s|.)', Name.Function),
        ]
    }

class AsymptoteLexer(RegexLexer):
    """
    For `Asymptote <http://asymptote.sf.net/>`_ source code.

    *New in Pygments 1.2.*
    """
    name = 'Asymptote'
    aliases = ['asy', 'asymptote']
    filenames = ['*.asy']
    mimetypes = ['text/x-asymptote']

    #: optional Comment or Whitespace
    _ws = r'(?:\s|//.*?\n|/[*].*?[*]/)+'

    tokens = {
        'whitespace': [
            (r'\n', Text),
            (r'\s+', Text),
            (r'\\\n', Text), # line continuation
            (r'//(\n|(.|\n)*?[^\\]\n)', Comment),
            (r'/(\\\n)?[*](.|\n)*?[*](\\\n)?/', Comment),
        ],
        'statements': [
            # simple string (TeX friendly)
            (r'"(\\\\|\\"|[^"])*"', String),
            # C style string (with character escapes)
            (r"'", String, 'string'),
            (r'(\d+\.\d*|\.\d+|\d+)[eE][+-]?\d+[lL]?', Number.Float),
            (r'(\d+\.\d*|\.\d+|\d+[fF])[fF]?', Number.Float),
            (r'0x[0-9a-fA-F]+[Ll]?', Number.Hex),
            (r'0[0-7]+[Ll]?', Number.Oct),
            (r'\d+[Ll]?', Number.Integer),
            (r'[~!%^&*+=|?:<>/-]', Operator),
            (r'[()\[\],.]', Punctuation),
            (r'\b(case)(.+?)(:)', bygroups(Keyword, using(this), Text)),
            (r'(and|controls|tension|atleast|curl|if|else|while|for|do|'
             r'return|break|continue|struct|typedef|new|access|import|'
             r'unravel|from|include|quote|static|public|private|restricted|'
             r'this|explicit|true|false|null|cycle|newframe|operator)\b', Keyword),
            # Since an asy-type-name can be also an asy-function-name,
            # in the following we test if the string "  [a-zA-Z]" follows
            # the Keyword.Type.
            # Of course it is not perfect !
            (r'(Braid|FitResult|Label|Legend|TreeNode|abscissa|arc|arrowhead|'
             r'binarytree|binarytreeNode|block|bool|bool3|bounds|bqe|circle|'
             r'conic|coord|coordsys|cputime|ellipse|file|filltype|frame|grid3|'
             r'guide|horner|hsv|hyperbola|indexedTransform|int|inversion|key|'
             r'light|line|linefit|marginT|marker|mass|object|pair|parabola|path|'
             r'path3|pen|picture|point|position|projection|real|revolution|'
             r'scaleT|scientific|segment|side|slice|splitface|string|surface|'
             r'tensionSpecifier|ticklocate|ticksgridT|tickvalues|transform|'
             r'transformation|tree|triangle|trilinear|triple|vector|'
             r'vertex|void)(?=([ ]{1,}[a-zA-Z]))', Keyword.Type),
            # Now the asy-type-name which are not asy-function-name
            # except yours !
            # Perhaps useless
            (r'(Braid|FitResult|TreeNode|abscissa|arrowhead|block|bool|bool3|'
             r'bounds|coord|frame|guide|horner|int|linefit|marginT|pair|pen|'
             r'picture|position|real|revolution|slice|splitface|ticksgridT|'
             r'tickvalues|tree|triple|vertex|void)\b', Keyword.Type),
            ('[a-zA-Z_][a-zA-Z0-9_]*:(?!:)', Name.Label),
            ('[a-zA-Z_][a-zA-Z0-9_]*', Name),
            ],
        'root': [
            include('whitespace'),
            # functions
            (r'((?:[a-zA-Z0-9_*\s])+?(?:\s|[*]))'    # return arguments
             r'([a-zA-Z_][a-zA-Z0-9_]*)'             # method name
             r'(\s*\([^;]*?\))'                      # signature
             r'(' + _ws + r')({)',
             bygroups(using(this), Name.Function, using(this), using(this),
                      Punctuation),
             'function'),
            # function declarations
            (r'((?:[a-zA-Z0-9_*\s])+?(?:\s|[*]))'    # return arguments
             r'([a-zA-Z_][a-zA-Z0-9_]*)'             # method name
             r'(\s*\([^;]*?\))'                      # signature
             r'(' + _ws + r')(;)',
             bygroups(using(this), Name.Function, using(this), using(this),
                      Punctuation)),
            ('', Text, 'statement'),
        ],
        'statement' : [
            include('whitespace'),
            include('statements'),
            ('[{}]', Punctuation),
            (';', Punctuation, '#pop'),
        ],
        'function': [
            include('whitespace'),
            include('statements'),
            (';', Punctuation),
            ('{', Punctuation, '#push'),
            ('}', Punctuation, '#pop'),
        ],
        'string': [
            (r"'", String, '#pop'),
            (r'\\([\\abfnrtv"\'?]|x[a-fA-F0-9]{2,4}|[0-7]{1,3})', String.Escape),
            (r'\n', String),
            (r"[^\\'\n]+", String), # all other characters
            (r'\\\n', String),
            (r'\\n', String), # line continuation
            (r'\\', String), # stray backslash
            ]
        }

    def get_tokens_unprocessed(self, text):
        from pygments.lexers._asybuiltins import ASYFUNCNAME, ASYVARNAME
        for index, token, value in \
               RegexLexer.get_tokens_unprocessed(self, text):
           if token is Name and value in ASYFUNCNAME:
               token = Name.Function
           elif token is Name and value in ASYVARNAME:
               token = Name.Variable
           yield index, token, value


class PostScriptLexer(RegexLexer):
    """
    Lexer for PostScript files.

    The PostScript Language Reference published by Adobe at
    <http://partners.adobe.com/public/developer/en/ps/PLRM.pdf>
    is the authority for this.

    *New in Pygments 1.4.*
    """
    name = 'PostScript'
    aliases = ['postscript']
    filenames = ['*.ps', '*.eps']
    mimetypes = ['application/postscript']

    delimiter = r'\(\)\<\>\[\]\{\}\/\%\s'
    delimiter_end = r'(?=[%s])' % delimiter

    valid_name_chars = r'[^%s]' % delimiter
    valid_name = r"%s+%s" % (valid_name_chars, delimiter_end)

    tokens = {
        'root': [
            # All comment types
            (r'^%!.+\n', Comment.Preproc),
            (r'%%.*\n', Comment.Special),
            (r'(^%.*\n){2,}', Comment.Multiline),
            (r'%.*\n', Comment.Single),

            # String literals are awkward; enter separate state.
            (r'\(', String, 'stringliteral'),

            (r'[\{\}(\<\<)(\>\>)\[\]]', Punctuation),

            # Numbers
            (r'<[0-9A-Fa-f]+>' + delimiter_end, Number.Hex),
            # Slight abuse: use Oct to signify any explicit base system
            (r'[0-9]+\#(\-|\+)?([0-9]+\.?|[0-9]*\.[0-9]+|[0-9]+\.[0-9]*)'
             r'((e|E)[0-9]+)?' + delimiter_end, Number.Oct),
            (r'(\-|\+)?([0-9]+\.?|[0-9]*\.[0-9]+|[0-9]+\.[0-9]*)((e|E)[0-9]+)?'
             + delimiter_end, Number.Float),
            (r'(\-|\+)?[0-9]+' + delimiter_end, Number.Integer),

            # References
            (r'\/%s' % valid_name, Name.Variable),

            # Names
            (valid_name, Name.Function),      # Anything else is executed

            # These keywords taken from
            # <http://www.math.ubc.ca/~cass/graphics/manual/pdf/a1.pdf>
            # Is there an authoritative list anywhere that doesn't involve
            # trawling documentation?

            (r'(false|true)' + delimiter_end, Keyword.Constant),

            # Conditionals / flow control
            (r'(eq|ne|ge|gt|le|lt|and|or|not|if|ifelse|for|forall)'
             + delimiter_end, Keyword.Reserved),

            ('(abs|add|aload|arc|arcn|array|atan|begin|bind|ceiling|charpath|'
             'clip|closepath|concat|concatmatrix|copy|cos|currentlinewidth|'
             'currentmatrix|currentpoint|curveto|cvi|cvs|def|defaultmatrix|'
             'dict|dictstackoverflow|div|dtransform|dup|end|exch|exec|exit|exp|'
             'fill|findfont|floor|get|getinterval|grestore|gsave|gt|'
             'identmatrix|idiv|idtransform|index|invertmatrix|itransform|'
             'length|lineto|ln|load|log|loop|matrix|mod|moveto|mul|neg|newpath|'
             'pathforall|pathbbox|pop|print|pstack|put|quit|rand|rangecheck|'
             'rcurveto|repeat|restore|rlineto|rmoveto|roll|rotate|round|run|'
             'save|scale|scalefont|setdash|setfont|setgray|setlinecap|'
             'setlinejoin|setlinewidth|setmatrix|setrgbcolor|shfill|show|'
             'showpage|sin|sqrt|stack|stringwidth|stroke|strokepath|sub|'
             'syntaxerror|transform|translate|truncate|typecheck|undefined|'
             'undefinedfilename|undefinedresult)' + delimiter_end,
             Name.Builtin),

            (r'\s+', Text),
        ],

        'stringliteral': [
            (r'[^\(\)\\]+', String),
            (r'\\', String.Escape, 'escape'),
            (r'\(', String, '#push'),
            (r'\)', String, '#pop'),
        ],

        'escape': [
            (r'([0-8]{3}|n|r|t|b|f|\\|\(|\)|)', String.Escape, '#pop'),
        ],
    }


class AutohotkeyLexer(RegexLexer):
    """
    For `autohotkey <http://www.autohotkey.com/>`_ source code.

    *New in Pygments 1.4.*
    """
    name = 'autohotkey'
    aliases = ['ahk']
    filenames = ['*.ahk', '*.ahkl']
    mimetypes = ['text/x-autohotkey']

    tokens = {
        'root': [
            (r'^(\s*)(/\*)', bygroups(Text, Comment.Multiline),
                             'incomment'),
            (r'^(\s*)(\()', bygroups(Text, Generic), 'incontinuation'),
            (r'\s+;.*?$', Comment.Singleline),
            (r'^;.*?$', Comment.Singleline),
            (r'[]{}(),;[]', Punctuation),
            (r'(in|is|and|or|not)\b', Operator.Word),
            (r'\%[a-zA-Z_#@$][a-zA-Z0-9_#@$]*\%', Name.Variable),
            (r'!=|==|:=|\.=|<<|>>|[-~+/*%=<>&^|?:!.]', Operator),
            include('commands'),
            include('labels'),
            include('builtInFunctions'),
            include('builtInVariables'),
            (r'"', String, combined('stringescape', 'dqs')),
            include('numbers'),
            (r'[a-zA-Z_#@$][a-zA-Z0-9_#@$]*', Name),
            (r'\\|\'', Text),
            (r'\`([\,\%\`abfnrtv\-\+;])', String.Escape),
            include('garbage'),
        ],
        'incomment': [
            (r'^\s*\*/', Comment.Multiline, '#pop'),
            (r'[^*/]', Comment.Multiline),
            (r'[*/]', Comment.Multiline)
        ],
        'incontinuation': [
            (r'^\s*\)', Generic, '#pop'),
            (r'[^)]', Generic),
            (r'[)]', Generic),
        ],
        'commands': [
            (r'(?i)^(\s*)(global|local|static|'
             r'#AllowSameLineComments|#ClipboardTimeout|#CommentFlag|'
             r'#ErrorStdOut|#EscapeChar|#HotkeyInterval|#HotkeyModifierTimeout|'
             r'#Hotstring|#IfWinActive|#IfWinExist|#IfWinNotActive|'
             r'#IfWinNotExist|#IncludeAgain|#Include|#InstallKeybdHook|'
             r'#InstallMouseHook|#KeyHistory|#LTrim|#MaxHotkeysPerInterval|'
             r'#MaxMem|#MaxThreads|#MaxThreadsBuffer|#MaxThreadsPerHotkey|'
             r'#NoEnv|#NoTrayIcon|#Persistent|#SingleInstance|#UseHook|'
             r'#WinActivateForce|AutoTrim|BlockInput|Break|Click|ClipWait|'
             r'Continue|Control|ControlClick|ControlFocus|ControlGetFocus|'
             r'ControlGetPos|ControlGetText|ControlGet|ControlMove|ControlSend|'
             r'ControlSendRaw|ControlSetText|CoordMode|Critical|'
             r'DetectHiddenText|DetectHiddenWindows|Drive|DriveGet|'
             r'DriveSpaceFree|Edit|Else|EnvAdd|EnvDiv|EnvGet|EnvMult|EnvSet|'
             r'EnvSub|EnvUpdate|Exit|ExitApp|FileAppend|'
             r'FileCopy|FileCopyDir|FileCreateDir|FileCreateShortcut|'
             r'FileDelete|FileGetAttrib|FileGetShortcut|FileGetSize|'
             r'FileGetTime|FileGetVersion|FileInstall|FileMove|FileMoveDir|'
             r'FileRead|FileReadLine|FileRecycle|FileRecycleEmpty|'
             r'FileRemoveDir|FileSelectFile|FileSelectFolder|FileSetAttrib|'
             r'FileSetTime|FormatTime|GetKeyState|Gosub|Goto|GroupActivate|'
             r'GroupAdd|GroupClose|GroupDeactivate|Gui|GuiControl|'
             r'GuiControlGet|Hotkey|IfEqual|IfExist|IfGreaterOrEqual|IfGreater|'
             r'IfInString|IfLess|IfLessOrEqual|IfMsgBox|IfNotEqual|IfNotExist|'
             r'IfNotInString|IfWinActive|IfWinExist|IfWinNotActive|'
             r'IfWinNotExist|If |ImageSearch|IniDelete|IniRead|IniWrite|'
             r'InputBox|Input|KeyHistory|KeyWait|ListHotkeys|ListLines|'
             r'ListVars|Loop|Menu|MouseClickDrag|MouseClick|MouseGetPos|'
             r'MouseMove|MsgBox|OnExit|OutputDebug|Pause|PixelGetColor|'
             r'PixelSearch|PostMessage|Process|Progress|Random|RegDelete|'
             r'RegRead|RegWrite|Reload|Repeat|Return|RunAs|RunWait|Run|'
             r'SendEvent|SendInput|SendMessage|SendMode|SendPlay|SendRaw|Send|'
             r'SetBatchLines|SetCapslockState|SetControlDelay|'
             r'SetDefaultMouseSpeed|SetEnv|SetFormat|SetKeyDelay|'
             r'SetMouseDelay|SetNumlockState|SetScrollLockState|'
             r'SetStoreCapslockMode|SetTimer|SetTitleMatchMode|'
             r'SetWinDelay|SetWorkingDir|Shutdown|Sleep|Sort|SoundBeep|'
             r'SoundGet|SoundGetWaveVolume|SoundPlay|SoundSet|'
             r'SoundSetWaveVolume|SplashImage|SplashTextOff|SplashTextOn|'
             r'SplitPath|StatusBarGetText|StatusBarWait|StringCaseSense|'
             r'StringGetPos|StringLeft|StringLen|StringLower|StringMid|'
             r'StringReplace|StringRight|StringSplit|StringTrimLeft|'
             r'StringTrimRight|StringUpper|Suspend|SysGet|Thread|ToolTip|'
             r'Transform|TrayTip|URLDownloadToFile|While|WinActivate|'
             r'WinActivateBottom|WinClose|WinGetActiveStats|WinGetActiveTitle|'
             r'WinGetClass|WinGetPos|WinGetText|WinGetTitle|WinGet|WinHide|'
             r'WinKill|WinMaximize|WinMenuSelectItem|WinMinimizeAllUndo|'
             r'WinMinimizeAll|WinMinimize|WinMove|WinRestore|WinSetTitle|'
             r'WinSet|WinShow|WinWaitActive|WinWaitClose|WinWaitNotActive|'
             r'WinWait)\b', bygroups(Text, Name.Builtin)),
        ],
        'builtInFunctions': [
            (r'(?i)(Abs|ACos|Asc|ASin|ATan|Ceil|Chr|Cos|DllCall|Exp|FileExist|'
             r'Floor|GetKeyState|IL_Add|IL_Create|IL_Destroy|InStr|IsFunc|'
             r'IsLabel|Ln|Log|LV_Add|LV_Delete|LV_DeleteCol|LV_GetCount|'
             r'LV_GetNext|LV_GetText|LV_Insert|LV_InsertCol|LV_Modify|'
             r'LV_ModifyCol|LV_SetImageList|Mod|NumGet|NumPut|OnMessage|'
             r'RegExMatch|RegExReplace|RegisterCallback|Round|SB_SetIcon|'
             r'SB_SetParts|SB_SetText|Sin|Sqrt|StrLen|SubStr|Tan|TV_Add|'
             r'TV_Delete|TV_GetChild|TV_GetCount|TV_GetNext|TV_Get|'
             r'TV_GetParent|TV_GetPrev|TV_GetSelection|TV_GetText|TV_Modify|'
             r'VarSetCapacity|WinActive|WinExist|Object|ComObjActive|'
             r'ComObjArray|ComObjEnwrap|ComObjUnwrap|ComObjParameter|'
             r'ComObjType|ComObjConnect|ComObjCreate|ComObjGet|ComObjError|'
             r'ComObjValue|Insert|MinIndex|MaxIndex|Remove|SetCapacity|'
             r'GetCapacity|GetAddress|_NewEnum|FileOpen|Read|Write|ReadLine|'
             r'WriteLine|ReadNumType|WriteNumType|RawRead|RawWrite|Seek|Tell|'
             r'Close|Next|IsObject|StrPut|StrGet|Trim|LTrim|RTrim)\b',
             Name.Function),
        ],
        'builtInVariables': [
            (r'(?i)(A_AhkPath|A_AhkVersion|A_AppData|A_AppDataCommon|'
             r'A_AutoTrim|A_BatchLines|A_CaretX|A_CaretY|A_ComputerName|'
             r'A_ControlDelay|A_Cursor|A_DDDD|A_DDD|A_DD|A_DefaultMouseSpeed|'
             r'A_Desktop|A_DesktopCommon|A_DetectHiddenText|'
             r'A_DetectHiddenWindows|A_EndChar|A_EventInfo|A_ExitReason|'
             r'A_FormatFloat|A_FormatInteger|A_Gui|A_GuiEvent|A_GuiControl|'
             r'A_GuiControlEvent|A_GuiHeight|A_GuiWidth|A_GuiX|A_GuiY|A_Hour|'
             r'A_IconFile|A_IconHidden|A_IconNumber|A_IconTip|A_Index|'
             r'A_IPAddress1|A_IPAddress2|A_IPAddress3|A_IPAddress4|A_ISAdmin|'
             r'A_IsCompiled|A_IsCritical|A_IsPaused|A_IsSuspended|A_KeyDelay|'
             r'A_Language|A_LastError|A_LineFile|A_LineNumber|A_LoopField|'
             r'A_LoopFileAttrib|A_LoopFileDir|A_LoopFileExt|A_LoopFileFullPath|'
             r'A_LoopFileLongPath|A_LoopFileName|A_LoopFileShortName|'
             r'A_LoopFileShortPath|A_LoopFileSize|A_LoopFileSizeKB|'
             r'A_LoopFileSizeMB|A_LoopFileTimeAccessed|A_LoopFileTimeCreated|'
             r'A_LoopFileTimeModified|A_LoopReadLine|A_LoopRegKey|'
             r'A_LoopRegName|A_LoopRegSubkey|A_LoopRegTimeModified|'
             r'A_LoopRegType|A_MDAY|A_Min|A_MM|A_MMM|A_MMMM|A_Mon|A_MouseDelay|'
             r'A_MSec|A_MyDocuments|A_Now|A_NowUTC|A_NumBatchLines|A_OSType|'
             r'A_OSVersion|A_PriorHotkey|A_ProgramFiles|A_Programs|'
             r'A_ProgramsCommon|A_ScreenHeight|A_ScreenWidth|A_ScriptDir|'
             r'A_ScriptFullPath|A_ScriptName|A_Sec|A_Space|A_StartMenu|'
             r'A_StartMenuCommon|A_Startup|A_StartupCommon|A_StringCaseSense|'
             r'A_Tab|A_Temp|A_ThisFunc|A_ThisHotkey|A_ThisLabel|A_ThisMenu|'
             r'A_ThisMenuItem|A_ThisMenuItemPos|A_TickCount|A_TimeIdle|'
             r'A_TimeIdlePhysical|A_TimeSincePriorHotkey|A_TimeSinceThisHotkey|'
             r'A_TitleMatchMode|A_TitleMatchModeSpeed|A_UserName|A_WDay|'
             r'A_WinDelay|A_WinDir|A_WorkingDir|A_YDay|A_YEAR|A_YWeek|A_YYYY|'
             r'Clipboard|ClipboardAll|ComSpec|ErrorLevel|ProgramFiles|True|'
             r'False|A_IsUnicode|A_FileEncoding|A_OSVersion|A_PtrSize)\b',
             Name.Variable),
        ],
        'labels': [
            # hotkeys and labels
            # technically, hotkey names are limited to named keys and buttons
            (r'(^\s*)([^:\s\(\"]+?:{1,2})', bygroups(Text, Name.Label)),
            (r'(^\s*)(::[^:\s]+?::)', bygroups(Text, Name.Label)),
        ],
        'numbers': [
            (r'(\d+\.\d*|\d*\.\d+)([eE][+-]?[0-9]+)?', Number.Float),
            (r'\d+[eE][+-]?[0-9]+', Number.Float),
            (r'0\d+', Number.Oct),
            (r'0[xX][a-fA-F0-9]+', Number.Hex),
            (r'\d+L', Number.Integer.Long),
            (r'\d+', Number.Integer)
        ],
        'stringescape': [
            (r'\"\"|\`([\,\%\`abfnrtv])', String.Escape),
        ],
        'strings': [
            (r'[^"\n]+', String),
        ],
        'dqs': [
            (r'"', String, '#pop'),
            include('strings')
        ],
        'garbage': [
            (r'[^\S\n]', Text),
            # (r'.', Text),      # no cheating
        ],
    }


class MaqlLexer(RegexLexer):
    """
    Lexer for `GoodData MAQL
    <https://secure.gooddata.com/docs/html/advanced.metric.tutorial.html>`_
    scripts.

    *New in Pygments 1.4.*
    """

    name = 'MAQL'
    aliases = ['maql']
    filenames = ['*.maql']
    mimetypes = ['text/x-gooddata-maql','application/x-gooddata-maql']

    flags = re.IGNORECASE
    tokens = {
        'root': [
            # IDENTITY
            (r'IDENTIFIER\b', Name.Builtin),
            # IDENTIFIER
            (r'\{[^}]+\}', Name.Variable),
            # NUMBER
            (r'[0-9]+(?:\.[0-9]+)?(?:[eE][+-]?[0-9]{1,3})?', Literal.Number),
            # STRING
            (r'"', Literal.String, 'string-literal'),
            #  RELATION
            (r'\<\>|\!\=', Operator),
            (r'\=|\>\=|\>|\<\=|\<', Operator),
            # :=
            (r'\:\=', Operator),
            # OBJECT
            (r'\[[^]]+\]', Name.Variable.Class),
            # keywords
            (r'(DIMENSIONS?|BOTTOM|METRIC|COUNT|OTHER|FACT|WITH|TOP|OR|'
             r'ATTRIBUTE|CREATE|PARENT|FALSE|ROWS?|FROM|ALL|AS|PF|'
             r'COLUMNS?|DEFINE|REPORT|LIMIT|TABLE|LIKE|AND|BY|'
             r'BETWEEN|EXCEPT|SELECT|MATCH|WHERE|TRUE|FOR|IN|'
             r'WITHOUT|FILTER|ALIAS|ORDER|FACT|WHEN|NOT|ON|'
             r'KEYS|KEY|FULLSET|PRIMARY|LABELS|LABEL|VISUAL|'
             r'TITLE|DESCRIPTION|FOLDER|ALTER|DROP|ADD|DATASET|'
             r'DATATYPE|INT|BIGINT|DOUBLE|DATE|VARCHAR|DECIMAL|'
             r'SYNCHRONIZE|TYPE|DEFAULT|ORDER|ASC|DESC|HYPERLINK|'
             r'INCLUDE|TEMPLATE|MODIFY)\b', Keyword),
            # FUNCNAME
            (r'[a-zA-Z]\w*\b', Name.Function),
            # Comments
            (r'#.*', Comment.Single),
            # Punctuation
            (r'[,;\(\)]', Token.Punctuation),
            # Space is not significant
            (r'\s+', Text)
        ],
        'string-literal': [
            (r'\\[tnrfbae"\\]', String.Escape),
            (r'"', Literal.String, '#pop'),
            (r'[^\\"]+', Literal.String)
        ],
    }


class GoodDataCLLexer(RegexLexer):
    """
    Lexer for `GoodData-CL <http://github.com/gooddata/GoodData-CL/raw/master/cli/src/main/resources/com/gooddata/processor/COMMANDS.txt>`_
    script files.

    *New in Pygments 1.4.*
    """

    name = 'GoodData-CL'
    aliases = ['gooddata-cl']
    filenames = ['*.gdc']
    mimetypes = ['text/x-gooddata-cl']

    flags = re.IGNORECASE
    tokens = {
        'root': [
            # Comments
            (r'#.*', Comment.Single),
            # Function call
            (r'[a-zA-Z]\w*', Name.Function),
            # Argument list
            (r'\(', Token.Punctuation, 'args-list'),
            # Punctuation
            (r';', Token.Punctuation),
            # Space is not significant
            (r'\s+', Text)
        ],
        'args-list': [
            (r'\)', Token.Punctuation, '#pop'),
            (r',', Token.Punctuation),
            (r'[a-zA-Z]\w*', Name.Variable),
            (r'=', Operator),
            (r'"', Literal.String, 'string-literal'),
            (r'[0-9]+(?:\.[0-9]+)?(?:[eE][+-]?[0-9]{1,3})?', Literal.Number),
            # Space is not significant
            (r'\s', Text)
        ],
        'string-literal': [
            (r'\\[tnrfbae"\\]', String.Escape),
            (r'"', Literal.String, '#pop'),
            (r'[^\\"]+', Literal.String)
        ]
    }


class ProtoBufLexer(RegexLexer):
    """
    Lexer for `Protocol Buffer <http://code.google.com/p/protobuf/>`_
    definition files.

    *New in Pygments 1.4.*
    """

    name = 'Protocol Buffer'
    aliases = ['protobuf']
    filenames = ['*.proto']

    tokens = {
        'root': [
            (r'[ \t]+', Text),
            (r'[,;{}\[\]\(\)]', Punctuation),
            (r'/(\\\n)?/(\n|(.|\n)*?[^\\]\n)', Comment.Single),
            (r'/(\\\n)?[*](.|\n)*?[*](\\\n)?/', Comment.Multiline),
            (r'\b(import|option|optional|required|repeated|default|packed|'
             r'ctype|extensions|to|max|rpc|returns)\b', Keyword),
            (r'(int32|int64|uint32|uint64|sint32|sint64|'
             r'fixed32|fixed64|sfixed32|sfixed64|'
             r'float|double|bool|string|bytes)\b', Keyword.Type),
            (r'(true|false)\b', Keyword.Constant),
            (r'(package)(\s+)', bygroups(Keyword.Namespace, Text), 'package'),
            (r'(message|extend)(\s+)',
             bygroups(Keyword.Declaration, Text), 'message'),
            (r'(enum|group|service)(\s+)',
             bygroups(Keyword.Declaration, Text), 'type'),
            (r'\".*\"', String),
            (r'(\d+\.\d*|\.\d+|\d+)[eE][+-]?\d+[LlUu]*', Number.Float),
            (r'(\d+\.\d*|\.\d+|\d+[fF])[fF]?', Number.Float),
            (r'(\-?(inf|nan))', Number.Float),
            (r'0x[0-9a-fA-F]+[LlUu]*', Number.Hex),
            (r'0[0-7]+[LlUu]*', Number.Oct),
            (r'\d+[LlUu]*', Number.Integer),
            (r'[+-=]', Operator),
            (r'([a-zA-Z_][a-zA-Z0-9_\.]*)([ \t]*)(=)',
             bygroups(Name.Attribute, Text, Operator)),
            ('[a-zA-Z_][a-zA-Z0-9_\.]*', Name),
        ],
        'package': [
            (r'[a-zA-Z_][a-zA-Z0-9_]*', Name.Namespace, '#pop')
        ],
        'message': [
            (r'[a-zA-Z_][a-zA-Z0-9_]*', Name.Class, '#pop')
        ],
        'type': [
            (r'[a-zA-Z_][a-zA-Z0-9_]*', Name, '#pop')
        ],
    }


class HybrisLexer(RegexLexer):
    """
    For `Hybris <http://www.hybris-lang.org>`_ source code.

    *New in Pygments 1.4.*
    """

    name = 'Hybris'
    aliases = ['hybris', 'hy']
    filenames = ['*.hy', '*.hyb']
    mimetypes = ['text/x-hybris', 'application/x-hybris']

    flags = re.MULTILINE | re.DOTALL

    tokens = {
        'root': [
            # method names
            (r'^(\s*(?:function|method|operator\s+)+?)'
             r'([a-zA-Z_][a-zA-Z0-9_]*)'
             r'(\s*)(\()', bygroups(Name.Function, Text, Operator)),
            (r'[^\S\n]+', Text),
            (r'//.*?\n', Comment.Single),
            (r'/\*.*?\*/', Comment.Multiline),
            (r'@[a-zA-Z_][a-zA-Z0-9_\.]*', Name.Decorator),
            (r'(break|case|catch|next|default|do|else|finally|for|foreach|of|'
             r'unless|if|new|return|switch|me|throw|try|while)\b', Keyword),
            (r'(extends|private|protected|public|static|throws|function|method|'
             r'operator)\b', Keyword.Declaration),
            (r'(true|false|null|__FILE__|__LINE__|__VERSION__|__LIB_PATH__|'
             r'__INC_PATH__)\b', Keyword.Constant),
            (r'(class|struct)(\s+)',
             bygroups(Keyword.Declaration, Text), 'class'),
            (r'(import|include)(\s+)',
             bygroups(Keyword.Namespace, Text), 'import'),
            (r'(gc_collect|gc_mm_items|gc_mm_usage|gc_collect_threshold|'
             r'urlencode|urldecode|base64encode|base64decode|sha1|crc32|sha2|'
             r'md5|md5_file|acos|asin|atan|atan2|ceil|cos|cosh|exp|fabs|floor|'
             r'fmod|log|log10|pow|sin|sinh|sqrt|tan|tanh|isint|isfloat|ischar|'
             r'isstring|isarray|ismap|isalias|typeof|sizeof|toint|tostring|'
             r'fromxml|toxml|binary|pack|load|eval|var_names|var_values|'
             r'user_functions|dyn_functions|methods|call|call_method|mknod|'
             r'mkfifo|mount|umount2|umount|ticks|usleep|sleep|time|strtime|'
             r'strdate|dllopen|dlllink|dllcall|dllcall_argv|dllclose|env|exec|'
             r'fork|getpid|wait|popen|pclose|exit|kill|pthread_create|'
             r'pthread_create_argv|pthread_exit|pthread_join|pthread_kill|'
             r'smtp_send|http_get|http_post|http_download|socket|bind|listen|'
             r'accept|getsockname|getpeername|settimeout|connect|server|recv|'
             r'send|close|print|println|printf|input|readline|serial_open|'
             r'serial_fcntl|serial_get_attr|serial_get_ispeed|serial_get_ospeed|'
             r'serial_set_attr|serial_set_ispeed|serial_set_ospeed|serial_write|'
             r'serial_read|serial_close|xml_load|xml_parse|fopen|fseek|ftell|'
             r'fsize|fread|fwrite|fgets|fclose|file|readdir|pcre_replace|size|'
             r'pop|unmap|has|keys|values|length|find|substr|replace|split|trim|'
             r'remove|contains|join)\b', Name.Builtin),
            (r'(MethodReference|Runner|Dll|Thread|Pipe|Process|Runnable|'
             r'CGI|ClientSocket|Socket|ServerSocket|File|Console|Directory|'
             r'Exception)\b', Keyword.Type),
            (r'"(\\\\|\\"|[^"])*"', String),
            (r"'\\.'|'[^\\]'|'\\u[0-9a-f]{4}'", String.Char),
            (r'(\.)([a-zA-Z_][a-zA-Z0-9_]*)',
             bygroups(Operator, Name.Attribute)),
            (r'[a-zA-Z_][a-zA-Z0-9_]*:', Name.Label),
            (r'[a-zA-Z_\$][a-zA-Z0-9_]*', Name),
            (r'[~\^\*!%&\[\]\(\)\{\}<>\|+=:;,./?\-@]+', Operator),
            (r'[0-9][0-9]*\.[0-9]+([eE][0-9]+)?[fd]?', Number.Float),
            (r'0x[0-9a-f]+', Number.Hex),
            (r'[0-9]+L?', Number.Integer),
            (r'\n', Text),
        ],
        'class': [
            (r'[a-zA-Z_][a-zA-Z0-9_]*', Name.Class, '#pop')
        ],
        'import': [
            (r'[a-zA-Z0-9_.]+\*?', Name.Namespace, '#pop')
        ],
    }


class AwkLexer(RegexLexer):
    """
    For Awk scripts.

    *New in Pygments 1.5.*
    """

    name = 'Awk'
    aliases = ['awk', 'gawk', 'mawk', 'nawk']
    filenames = ['*.awk']
    mimetypes = ['application/x-awk']

    tokens = {
        'commentsandwhitespace': [
            (r'\s+', Text),
            (r'#.*$', Comment.Single)
        ],
        'slashstartsregex': [
            include('commentsandwhitespace'),
            (r'/(\\.|[^[/\\\n]|\[(\\.|[^\]\\\n])*])+/'
             r'\B', String.Regex, '#pop'),
            (r'(?=/)', Text, ('#pop', 'badregex')),
            (r'', Text, '#pop')
        ],
        'badregex': [
            ('\n', Text, '#pop')
        ],
        'root': [
            (r'^(?=\s|/)', Text, 'slashstartsregex'),
            include('commentsandwhitespace'),
            (r'\+\+|--|\|\||&&|in|\$|!?~|'
             r'(\*\*|[-<>+*%\^/!=])=?', Operator, 'slashstartsregex'),
            (r'[{(\[;,]', Punctuation, 'slashstartsregex'),
            (r'[})\].]', Punctuation),
            (r'(break|continue|do|while|exit|for|if|'
             r'return)\b', Keyword, 'slashstartsregex'),
            (r'function\b', Keyword.Declaration, 'slashstartsregex'),
            (r'(atan2|cos|exp|int|log|rand|sin|sqrt|srand|gensub|gsub|index|'
             r'length|match|split|sprintf|sub|substr|tolower|toupper|close|'
             r'fflush|getline|next|nextfile|print|printf|strftime|systime|'
             r'delete|system)\b', Keyword.Reserved),
            (r'(ARGC|ARGIND|ARGV|CONVFMT|ENVIRON|ERRNO|FIELDWIDTHS|FILENAME|FNR|FS|'
             r'IGNORECASE|NF|NR|OFMT|OFS|ORFS|RLENGTH|RS|RSTART|RT|'
             r'SUBSEP)\b', Name.Builtin),
            (r'[$a-zA-Z_][a-zA-Z0-9_]*', Name.Other),
            (r'[0-9][0-9]*\.[0-9]+([eE][0-9]+)?[fd]?', Number.Float),
            (r'0x[0-9a-fA-F]+', Number.Hex),
            (r'[0-9]+', Number.Integer),
            (r'"(\\\\|\\"|[^"])*"', String.Double),
            (r"'(\\\\|\\'|[^'])*'", String.Single),
        ]
    }


class Cfengine3Lexer(RegexLexer):
    """
    Lexer for `CFEngine3 <http://cfengine.org>`_ policy files.

    *New in Pygments 1.5.*
    """

    name = 'CFEngine3'
    aliases = ['cfengine3', 'cf3']
    filenames = ['*.cf']
    mimetypes = []

    tokens = {
        'root': [
            (r'#.*?\n', Comment),
            (r'(body)(\s+)(\S+)(\s+)(control)',
             bygroups(Keyword, Text, Keyword, Text, Keyword)),
            (r'(body|bundle)(\s+)(\S+)(\s+)(\w+)(\()',
             bygroups(Keyword, Text, Keyword, Text, Name.Function, Punctuation),
             'arglist'),
            (r'(body|bundle)(\s+)(\S+)(\s+)(\w+)',
             bygroups(Keyword, Text, Keyword, Text, Name.Function)),
            (r'(")([^"]+)(")(\s+)(string|slist|int|real)(\s*)(=>)(\s*)',
             bygroups(Punctuation,Name.Variable,Punctuation,
                      Text,Keyword.Type,Text,Operator,Text)),
            (r'(\S+)(\s*)(=>)(\s*)',
             bygroups(Keyword.Reserved,Text,Operator,Text)),
            (r'"', String, 'string'),
            (r'(\w+)(\()', bygroups(Name.Function, Punctuation)),
            (r'([\w.!&|\(\)]+)(::)', bygroups(Name.Class, Punctuation)),
            (r'(\w+)(:)', bygroups(Keyword.Declaration,Punctuation)),
            (r'@[\{\(][^\)\}]+[\}\)]', Name.Variable),
            (r'[(){},;]', Punctuation),
            (r'=>', Operator),
            (r'->', Operator),
            (r'\d+\.\d+', Number.Float),
            (r'\d+', Number.Integer),
            (r'\w+', Name.Function),
            (r'\s+', Text),
        ],
        'string': [
            (r'\$[\{\(]', String.Interpol, 'interpol'),
            (r'\\.', String.Escape),
            (r'"', String, '#pop'),
            (r'\n', String),
            (r'.', String),
        ],
        'interpol': [
            (r'\$[\{\(]', String.Interpol, '#push'),
            (r'[\}\)]', String.Interpol, '#pop'),
            (r'[^\$\{\(\)\}]+', String.Interpol),
        ],
        'arglist': [
            (r'\)', Punctuation, '#pop'),
            (r',', Punctuation),
            (r'\w+', Name.Variable),
            (r'\s+', Text),
        ],
    }

<<<<<<< HEAD

class HttpLexer(RegexLexer):
    """
    Lexer for HTTP sessions.

    *New in Pygments 1.5.*
    """

    name = 'HTTP'
    aliases = ['http']

    flags = re.DOTALL

    def header_callback(self, match):
        if match.group(1).lower() == 'content-type':
            content_type = match.group(5).strip()
            if ';' in content_type:
                content_type = content_type[:content_type.find(';')].strip()
            self.content_type = content_type
        yield match.start(1), Name.Attribute, match.group(1)
        yield match.start(2), Text, match.group(2)
        yield match.start(3), Operator, match.group(3)
        yield match.start(4), Text, match.group(4)
        yield match.start(5), Literal, match.group(5)
        yield match.start(6), Text, match.group(6)

    def content_callback(self, match):
        content_type = getattr(self, 'content_type', None)
        content = match.group()
        offset = match.start()
        if content_type:
            from pygments.lexers import get_lexer_for_mimetype
            try:
                lexer = get_lexer_for_mimetype(content_type)
            except ClassNotFound:
                pass
            else:
                for idx, token, value in lexer.get_tokens_unprocessed(content):
                    yield offset + idx, token, value
                return
        yield offset, Text, content

    tokens = {
        'root': [
            (r'(GET|POST|PUT|DELETE|HEAD|OPTIONS|TRACE)( +)([^ ]+)( +)'
             r'(HTTPS?)(/)(1\.[01])(\r?\n|$)',
             bygroups(Name.Function, Text, Name.Namespace, Text,
                      Keyword.Reserved, Operator, Number, Text),
             'headers'),
            (r'(HTTPS?)(/)(1\.[01])( +)(\d{3})( +)([^\r\n]+)(\r?\n|$)',
             bygroups(Keyword.Reserved, Operator, Number, Text, Number,
                      Text, Name.Exception, Text),
             'headers'),
        ],
        'headers': [
            (r'([^\s:]+)( *)(:)( *)([^\r\n]+)(\r?\n|$)', header_callback),
            (r'\r?\n', Text, 'content')
        ],
        'content': [
            (r'.+', content_callback)
        ]
    }


class SnobolLexer(RegexLexer):
    """
    Lexer for the SNOBOL4 programming language.

    Recognizes the common ASCII equivalents of the original SNOBOL4 operators.
    Does not require spaces around binary operators.

    *New in Pygments 1.5.*
    """

    name = "Snobol"
    aliases = ["snobol"]
    filenames = ['*.snobol']
    mimetypes = ['text/x-snobol']

    tokens = {
        # root state, start of line
        # comments, continuation lines, and directives start in column 1
        # as do labels
        'root': [
            (r'\*.*\n', Comment),
            (r'[\+\.] ', Punctuation, 'statement'),
            (r'-.*\n', Comment),
            (r'END\s*\n', Name.Label, 'heredoc'),
            (r'[A-Za-z\$][\w$]*', Name.Label, 'statement'),
            (r'\s+', Text, 'statement'),
        ],
        # statement state, line after continuation or label
        'statement': [
            (r'\s*\n', Text, '#pop'),
            (r'\s+', Text),
            (r'(?<=[^\w.])(LT|LE|EQ|NE|GE|GT|INTEGER|IDENT|DIFFER|LGT|SIZE|'
             r'REPLACE|TRIM|DUPL|REMDR|DATE|TIME|EVAL|APPLY|OPSYN|LOAD|UNLOAD|'
             r'LEN|SPAN|BREAK|ANY|NOTANY|TAB|RTAB|REM|POS|RPOS|FAIL|FENCE|'
             r'ABORT|ARB|ARBNO|BAL|SUCCEED|INPUT|OUTPUT|TERMINAL)(?=[^\w.])',
             Name.Builtin),
            (r'[A-Za-z][\w\.]*', Name),
            # ASCII equivalents of original operators
            # | for the EBCDIC equivalent, ! likewise
            # \ for EBCDIC negation
            (r'\*\*|[\?\$\.!%\*/#+\-@\|&\\!=]', Operator),
            (r'"[^"]*"', String),
            (r"'[^']*'", String),
            # Accept SPITBOL syntax for real numbers
            # as well as Macro SNOBOL4
            (r'[0-9]+(?=[^\.EeDd])', Number.Integer),
            (r'[0-9]+(\.[0-9]*)?([EDed][-+]?[0-9]+)?', Number.Float),
            # Goto
            (r':', Punctuation, 'goto'),
            (r'[\(\)<>,;]', Punctuation),
        ],
        # Goto block
        'goto': [
            (r'\s*\n', Text, "#pop:2"),
            (r'\s+', Text),
            (r'F|S', Keyword),
            (r'(\()([A-Za-z][\w.]*)(\))',
             bygroups(Punctuation, Name.Label, Punctuation))
        ],
        # everything after the END statement is basically one
        # big heredoc.
        'heredoc': [
            (r'.*\n', String.Heredoc)
        ]
    }


class UrbiscriptLexer(ExtendedRegexLexer):
    """
    For UrbiScript source code.

    *New in Pygments 1.5.*
    """

    name = 'UrbiScript'
    aliases = ['urbiscript']
    filenames = ['*.u']
    mimetypes = ['application/x-urbiscript']

    flags = re.DOTALL

    ## TODO
    # - handle Experimental and deprecated tags with specific tokens
    # - handle Angles and Durations with specific tokens

    def blob_callback(lexer, match, ctx):
        text_before_blob = match.group(1)
        blob_start = match.group(2)
        blob_size_str = match.group(3)
        blob_size = int(blob_size_str)
        yield match.start(), String, text_before_blob
        ctx.pos += len(text_before_blob)

        # if blob size doesn't match blob format (example : "\B(2)(aaa)")
        # yield blob as a string
        if ctx.text[match.end() + blob_size] != ")":
            result = "\\B(" + blob_size_str + ")("
            yield match.start(), String, result
            ctx.pos += len(result)
            return

        # if blob is well formated, yield as Escape
        blob_text = blob_start + ctx.text[match.end():match.end()+blob_size] + ")"
        yield match.start(), String.Escape, blob_text
        ctx.pos = match.end() + blob_size + 1 # +1 is the ending ")"

    tokens = {
        'root': [
            (r'\s+', Text),
            # comments
            (r'//.*?\n', Comment),
            (r'/\*', Comment.Multiline, 'comment'),
            (r'(?:every|for|loop|while)(?:;|&|\||,)',Keyword),
            (r'(?:assert|at|break|case|catch|closure|compl|continue|'
             r'default|else|enum|every|external|finally|for|freezeif|if|new|'
             r'onleave|return|stopif|switch|this|throw|timeout|try|'
             r'waituntil|whenever|while)\b', Keyword),
            (r'(?:asm|auto|bool|char|const_cast|delete|double|dynamic_cast|'
             r'explicit|export|extern|float|friend|goto|inline|int|'
             r'long|mutable|namespace|register|reinterpret_cast|short|'
             r'signed|sizeof|static_cast|struct|template|typedef|typeid|'
             r'typename|union|unsigned|using|virtual|volatile|'
             r'wchar_t)\b', Keyword.Reserved),
            # deprecated keywords, use a meaningfull token when available
            (r'(?:emit|foreach|internal|loopn|static)\b', Keyword),
            # ignored keywords, use a meaningfull token when available
            (r'(?:private|protected|public)\b', Keyword),
            (r'(?:var|do|const|function|class)\b', Keyword.Declaration),
            (r'(?:true|false|nil|void)\b', Keyword.Constant),
            (r'(?:Barrier|Binary|Boolean|CallMessage|Channel|Code|'
             r'Comparable|Container|Control|Date|Dictionary|Directory|'
             r'Duration|Enumeration|Event|Exception|Executable|File|Finalizable|'
             r'Float|FormatInfo|Formatter|Global|Group|Hash|InputStream|'
             r'IoService|Job|Kernel|Lazy|List|Loadable|Lobby|Location|Logger|Math|'
             r'Mutex|nil|Object|Orderable|OutputStream|Pair|Path|Pattern|Position|'
             r'Primitive|Process|Profile|PseudoLazy|PubSub|RangeIterable|Regexp|'
             r'Semaphore|Server|Singleton|Socket|StackFrame|Stream|String|System|'
             r'Tag|Timeout|Traceable|TrajectoryGenerator|Triplet|Tuple'
             r'|UObject|UValue|UVar)\b', Name.Builtin),
            (r'(?:this)\b', Name.Builtin.Pseudo),
            # don't match single | and &
            (r'(?:[-=+*%/<>~^:]+|\.&?|\|\||&&)', Operator),
            (r'(?:and_eq|and|bitand|bitor|in|not|not_eq|or_eq|or|xor_eq|xor)\b',
             Operator.Word),
            (r'[{}\[\]()]+', Punctuation),
            (r'(?:;|\||,|&|\?|!)+', Punctuation),
            (r'[$a-zA-Z_][a-zA-Z0-9_]*', Name.Other),
            (r'0x[0-9a-fA-F]+', Number.Hex),
            # Float, Integer, Angle and Duration
            (r'(?:[0-9]+(?:(?:\.[0-9]+)?(?:[eE][+-]?[0-9]+)?)?'
             r'((?:rad|deg|grad)|(?:ms|s|min|h|d))?)\b', Number.Float),
            # handle binary blob in strings
            (r'"', String.Double, "string.double"),
            (r"'", String.Single, "string.single"),
        ],
        'string.double': [
            (r'((?:\\\\|\\"|[^"])*?)(\\B\((\d+)\)\()', blob_callback),
            (r'(\\\\|\\"|[^"])*?"', String.Double, '#pop'),
        ],
        'string.single': [
            (r"((?:\\\\|\\'|[^'])*?)(\\B\((\d+)\)\()", blob_callback),
            (r"(\\\\|\\'|[^'])*?'", String.Single, '#pop'),
        ],
        # from http://pygments.org/docs/lexerdevelopment/#changing-states
=======
class OpenEdgeLexer(RegexLexer):
    """
    Lexer for `OpenEdge ABL (formerly Progress) <http://web.progress.com/en/openedge/abl.html>`_ source code.

    """
    name = 'OpenEdge ABL'
    aliases = ['openedge', 'abl', 'progress']
    filenames = ['*.p', '*.cls']
    mimetypes = ['text/x-openedge', 'application/x-openedge']

    types = (r'(?i)(^|(?<=[^0-9a-z_\-]))(CHARACTER|CHAR|CHARA|CHARAC|CHARACT|CHARACTE|'
             r'COM-HANDLE|DATE|DATETIME|DATETIME-TZ|'
             r'DECIMAL|DEC|DECI|DECIM|DECIMA|HANDLE|'
             r'INT64|INTEGER|INT|INTE|INTEG|INTEGE|'
             r'LOGICAL|LONGCHAR|MEMPTR|RAW|RECID|ROWID)\s*($|(?=[^0-9a-z_\-]))')

    keywords = (r'(?i)(^|(?<=[^0-9a-z_\-]))(ABSOLUTE|ABS|ABSO|ABSOL|ABSOLU|ABSOLUT|ACCELERATOR|'
                r'ACCUM|ACCUMULATE|ACCUM|ACCUMU|ACCUMUL|ACCUMULA|ACCUMULAT|'
                r'ACTIVE-FORM|ACTIVE-WINDOW|ADD|ADD-BUFFER|'
                r'ADD-CALC-COLUMN|ADD-COLUMNS-FROM|ADD-EVENTS-PROCEDURE|'
                r'ADD-FIELDS-FROM|ADD-FIRST|ADD-INDEX-FIELD|ADD-LAST|'
                r'ADD-LIKE-COLUMN|ADD-LIKE-FIELD|ADD-LIKE-INDEX|'
                r'ADD-NEW-FIELD|ADD-NEW-INDEX|ADD-SCHEMA-LOCATION|ADD-SUPER-PROCEDURE|'
                r'ADM-DATA|ADVISE|ALERT-BOX|ALIAS|ALL|ALLOW-COLUMN-SEARCHING|'
                r'ALLOW-REPLICATION|ALTER|ALWAYS-ON-TOP|AMBIGUOUS|AMBIG|AMBIGU|AMBIGUO|AMBIGUOU|'
                r'ANALYZE|ANALYZ|AND|ANSI-ONLY|ANY|ANYWHERE|APPEND|APPL-ALERT-BOXES|'
                r'APPL-ALERT|APPL-ALERT-|APPL-ALERT-B|APPL-ALERT-BO|APPL-ALERT-BOX|APPL-ALERT-BOXE|'
                r'APPL-CONTEXT-ID|APPLICATION|APPLY|APPSERVER-INFO|APPSERVER-PASSWORD|'
                r'APPSERVER-USERID|ARRAY-MESSAGE|AS|ASC|ASCENDING|ASCE|ASCEN|'
                r'ASCEND|ASCENDI|ASCENDIN|ASK-OVERWRITE|ASSEMBLY|ASSIGN|'
                r'ASYNCHRONOUS|ASYNC-REQUEST-COUNT|ASYNC-REQUEST-HANDLE|AT|'
                r'ATTACHED-PAIRLIST|ATTR-SPACE|ATTR|ATTRI|ATTRIB|ATTRIBU|ATTRIBUT|'
                r'AUDIT-CONTROL|AUDIT-ENABLED|AUDIT-EVENT-CONTEXT|AUDIT-POLICY|'
                r'AUTHENTICATION-FAILED|AUTHORIZATION|AUTO-COMPLETION|AUTO-COMP|'
                r'AUTO-COMPL|AUTO-COMPLE|AUTO-COMPLET|AUTO-COMPLETI|AUTO-COMPLETIO|'
                r'AUTO-ENDKEY|AUTO-END-KEY|AUTO-GO|AUTO-INDENT|AUTO-IND|'
                r'AUTO-INDE|AUTO-INDEN|AUTOMATIC|AUTO-RESIZE|AUTO-RETURN|AUTO-RET|'
                r'AUTO-RETU|AUTO-RETUR|AUTO-SYNCHRONIZE|AUTO-ZAP|AUTO-Z|AUTO-ZA|'
                r'AVAILABLE|AVAIL|AVAILA|AVAILAB|AVAILABL|AVAILABLE-FORMATS|'
                r'AVERAGE|AVE|AVER|AVERA|AVERAG|AVG|BACKGROUND|BACK|BACKG|'
                r'BACKGR|BACKGRO|BACKGROU|BACKGROUN|BACKWARDS|BACKWARD|'
                r'BASE64-DECODE|BASE64-ENCODE|BASE-ADE|BASE-KEY|BATCH-MODE|BATCH|'
                r'BATCH-|BATCH-M|BATCH-MO|BATCH-MOD|BATCH-SIZE|BEFORE-HIDE|BEFORE-H|'
                r'BEFORE-HI|BEFORE-HID|BEGIN-EVENT-GROUP|BEGINS|BELL|BETWEEN|'
                r'BGCOLOR|BGC|BGCO|BGCOL|BGCOLO|BIG-ENDIAN|BINARY|BIND|BIND-WHERE|'
                r'BLANK|BLOCK-ITERATION-DISPLAY|BORDER-BOTTOM-CHARS|BORDER-B|'
                r'BORDER-BO|BORDER-BOT|BORDER-BOTT|BORDER-BOTTO|BORDER-BOTTOM-PIXELS|'
                r'BORDER-BOTTOM-P|BORDER-BOTTOM-PI|BORDER-BOTTOM-PIX|'
                r'BORDER-BOTTOM-PIXE|BORDER-BOTTOM-PIXEL|BORDER-LEFT-CHARS|BORDER-L|'
                r'BORDER-LE|BORDER-LEF|BORDER-LEFT|BORDER-LEFT-|BORDER-LEFT-C|'
                r'BORDER-LEFT-CH|BORDER-LEFT-CHA|BORDER-LEFT-CHAR|BORDER-LEFT-PIXELS|'
                r'BORDER-LEFT-P|BORDER-LEFT-PI|BORDER-LEFT-PIX|BORDER-LEFT-PIXE|'
                r'BORDER-LEFT-PIXEL|BORDER-RIGHT-CHARS|BORDER-R|BORDER-RI|BORDER-RIG|'
                r'BORDER-RIGH|BORDER-RIGHT|BORDER-RIGHT-|BORDER-RIGHT-C|BORDER-RIGHT-CH|'
                r'BORDER-RIGHT-CHA|BORDER-RIGHT-CHAR|BORDER-RIGHT-PIXELS|BORDER-RIGHT-P|'
                r'BORDER-RIGHT-PI|BORDER-RIGHT-PIX|BORDER-RIGHT-PIXE|BORDER-RIGHT-PIXEL|'
                r'BORDER-TOP-CHARS|BORDER-T|BORDER-TO|BORDER-TOP|BORDER-TOP-|BORDER-TOP-C|'
                r'BORDER-TOP-CH|BORDER-TOP-CHA|BORDER-TOP-CHAR|BORDER-TOP-PIXELS|'
                r'BORDER-TOP-P|BORDER-TOP-PI|BORDER-TOP-PIX|BORDER-TOP-PIXE|BORDER-TOP-PIXEL|'
                r'BOX|BOX-SELECTABLE|BOX-SELECT|BOX-SELECTA|BOX-SELECTAB|BOX-SELECTABL|'
                r'BREAK|BROWSE|BUFFER|BUFFER-CHARS|BUFFER-COMPARE|BUFFER-COPY|BUFFER-CREATE|'
                r'BUFFER-DELETE|BUFFER-FIELD|BUFFER-HANDLE|BUFFER-LINES|BUFFER-NAME|'
                r'BUFFER-RELEASE|BUFFER-VALUE|BUTTON|BUTTONS|BUTTON|BY|BY-POINTER|'
                r'BY-VARIANT-POINTER|CACHE|CACHE-SIZE|CALL|CALL-NAME|CALL-TYPE|CANCEL-BREAK|'
                r'CANCEL-BUTTON|CAN-CREATE|CAN-DELETE|CAN-DO|CAN-FIND|CAN-QUERY|CAN-READ|'
                r'CAN-SET|CAN-WRITE|CAPS|CAREFUL-PAINT|CASE|CASE-SENSITIVE|CASE-SEN|'
                r'CASE-SENS|CASE-SENSI|CASE-SENSIT|CASE-SENSITI|CASE-SENSITIV|'
                r'CAST|CATCH|CDECL|CENTERED|CENTER|CENTERE|CHAINED|CHARACTER_LENGTH|'
                r'CHARSET|CHECK|CHECKED|CHOOSE|CHR|CLASS|CLASS-TYPE|CLEAR|'
                r'CLEAR-APPL-CONTEXT|CLEAR-LOG|CLEAR-SELECTION|CLEAR-SELECT|'
                r'CLEAR-SELECTI|CLEAR-SELECTIO|CLEAR-SORT-ARROWS|CLEAR-SORT-ARROW|'
                r'CLIENT-CONNECTION-ID|CLIENT-PRINCIPAL|CLIENT-TTY|CLIENT-TYPE|'
                r'CLIENT-WORKSTATION|CLIPBOARD|CLOSE|CLOSE-LOG|CODE|CODEBASE-LOCATOR|'
                r'CODEPAGE|CODEPAGE-CONVERT|COLLATE|COL-OF|COLON|COLON-ALIGNED|'
                r'COLON-ALIGN|COLON-ALIGNE|COLOR|COLOR-TABLE|COLUMN|COL|COLU|COLUM|'
                r'COLUMN-BGCOLOR|COLUMN-DCOLOR|COLUMN-FGCOLOR|COLUMN-FONT|COLUMN-LABEL|'
                r'COLUMN-LAB|COLUMN-LABE|COLUMN-MOVABLE|COLUMN-OF|COLUMN-PFCOLOR|'
                r'COLUMN-READ-ONLY|COLUMN-RESIZABLE|COLUMNS|COLUMN-SCROLLING|'
                r'COMBO-BOX|COMMAND|COMPARES|COMPILE|COMPILER|COMPLETE|COM-SELF|'
                r'CONFIG-NAME|CONNECT|CONNECTED|CONSTRUCTOR|CONTAINS|CONTENTS|CONTEXT|'
                r'CONTEXT-HELP|CONTEXT-HELP-FILE|CONTEXT-HELP-ID|CONTEXT-POPUP|'
                r'CONTROL|CONTROL-BOX|CONTROL-FRAME|CONVERT|CONVERT-3D-COLORS|'
                r'CONVERT-TO-OFFSET|CONVERT-TO-OFFS|CONVERT-TO-OFFSE|COPY-DATASET|'
                r'COPY-LOB|COPY-SAX-ATTRIBUTES|COPY-TEMP-TABLE|COUNT|COUNT-OF|'
                r'CPCASE|CPCOLL|CPINTERNAL|CPLOG|CPPRINT|CPRCODEIN|CPRCODEOUT|'
                r'CPSTREAM|CPTERM|CRC-VALUE|CREATE|CREATE-LIKE|CREATE-LIKE-SEQUENTIAL|'
                r'CREATE-NODE-NAMESPACE|CREATE-RESULT-LIST-ENTRY|CREATE-TEST-FILE|'
                r'CURRENT|CURRENT_DATE|CURRENT_DATE|CURRENT-CHANGED|CURRENT-COLUMN|'
                r'CURRENT-ENVIRONMENT|CURRENT-ENV|CURRENT-ENVI|CURRENT-ENVIR|'
                r'CURRENT-ENVIRO|CURRENT-ENVIRON|CURRENT-ENVIRONM|CURRENT-ENVIRONME|'
                r'CURRENT-ENVIRONMEN|CURRENT-ITERATION|CURRENT-LANGUAGE|CURRENT-LANG|'
                r'CURRENT-LANGU|CURRENT-LANGUA|CURRENT-LANGUAG|CURRENT-QUERY|'
                r'CURRENT-RESULT-ROW|CURRENT-ROW-MODIFIED|CURRENT-VALUE|CURRENT-WINDOW|'
                r'CURSOR|CURS|CURSO|CURSOR-CHAR|CURSOR-LINE|CURSOR-OFFSET|DATABASE|'
                r'DATA-BIND|DATA-ENTRY-RETURN|DATA-ENTRY-RET|DATA-ENTRY-RETU|'
                r'DATA-ENTRY-RETUR|DATA-RELATION|DATA-REL|DATA-RELA|DATA-RELAT|'
                r'DATA-RELATI|DATA-RELATIO|DATASERVERS|DATASET|DATASET-HANDLE|DATA-SOURCE|'
                r'DATA-SOURCE-COMPLETE-MAP|DATA-SOURCE-MODIFIED|DATA-SOURCE-ROWID|'
                r'DATA-TYPE|DATA-T|DATA-TY|DATA-TYP|DATE-FORMAT|DATE-F|DATE-FO|'
                r'DATE-FOR|DATE-FORM|DATE-FORMA|DAY|DBCODEPAGE|DBCOLLATION|DBNAME|'
                r'DBPARAM|DB-REFERENCES|DBRESTRICTIONS|DBREST|DBRESTR|DBRESTRI|'
                r'DBRESTRIC|DBRESTRICT|DBRESTRICTI|DBRESTRICTIO|DBRESTRICTION|'
                r'DBTASKID|DBTYPE|DBVERSION|DBVERS|DBVERSI|DBVERSIO|DCOLOR|'
                r'DDE|DDE-ERROR|DDE-ID|DDE-I|DDE-ITEM|DDE-NAME|DDE-TOPIC|DEBLANK|'
                r'DEBUG|DEBU|DEBUG-ALERT|DEBUGGER|DEBUG-LIST|DECIMALS|DECLARE|'
                r'DECLARE-NAMESPACE|DECRYPT|DEFAULT|DEFAULT-BUFFER-HANDLE|'
                r'DEFAULT-BUTTON|DEFAUT-B|DEFAUT-BU|DEFAUT-BUT|DEFAUT-BUTT|DEFAUT-BUTTO|'
                r'DEFAULT-COMMIT|DEFAULT-EXTENSION|DEFAULT-EX|DEFAULT-EXT|DEFAULT-EXTE|'
                r'DEFAULT-EXTEN|DEFAULT-EXTENS|DEFAULT-EXTENSI|DEFAULT-EXTENSIO|'
                r'DEFAULT-NOXLATE|DEFAULT-NOXL|DEFAULT-NOXLA|DEFAULT-NOXLAT|'
                r'DEFAULT-VALUE|DEFAULT-WINDOW|DEFINED|'
                r'DEFINE-USER-EVENT-MANAGER|DELETE|DEL|DELE|DELET|DELETE-CHARACTER|'
                r'DELETE-CHAR|DELETE-CHARA|DELETE-CHARAC|DELETE-CHARACT|DELETE-CHARACTE|'
                r'DELETE-CURRENT-ROW|DELETE-LINE|DELETE-RESULT-LIST-ENTRY|DELETE-SELECTED-ROW|'
                r'DELETE-SELECTED-ROWS|DELIMITER|DESC|DESCENDING|DESC|DESCE|DESCEN|'
                r'DESCEND|DESCENDI|DESCENDIN|DESELECT-FOCUSED-ROW|DESELECTION|'
                r'DESELECT-ROWS|DESELECT-SELECTED-ROW|DESTRUCTOR|DIALOG-BOX|'
                r'DICTIONARY|DICT|DICTI|DICTIO|DICTION|DICTIONA|DICTIONAR|'
                r'DIR|DISABLE|DISABLE-AUTO-ZAP|DISABLED|DISABLE-DUMP-TRIGGERS|'
                r'DISABLE-LOAD-TRIGGERS|DISCONNECT|DISCON|DISCONN|DISCONNE|DISCONNEC|'
                r'DISP|DISPLAY|DISP|DISPL|DISPLA|DISPLAY-MESSAGE|DISPLAY-TYPE|'
                r'DISPLAY-T|DISPLAY-TY|DISPLAY-TYP|DISTINCT|DO|DOMAIN-DESCRIPTION|'
                r'DOMAIN-NAME|DOMAIN-TYPE|DOS|DOUBLE|DOWN|DRAG-ENABLED|DROP|DROP-DOWN|'
                r'DROP-DOWN-LIST|DROP-FILE-NOTIFY|DROP-TARGET|DUMP|DYNAMIC|'
                r'DYNAMIC-FUNCTION|EACH|ECHO|EDGE-CHARS|EDGE|EDGE-|EDGE-C|'
                r'EDGE-CH|EDGE-CHA|EDGE-CHAR|EDGE-PIXELS|EDGE-P|EDGE-PI|EDGE-PIX|'
                r'EDGE-PIXE|EDGE-PIXEL|EDIT-CAN-PASTE|EDIT-CAN-UNDO|EDIT-CLEAR|'
                r'EDIT-COPY|EDIT-CUT|EDITING|EDITOR|EDIT-PASTE|EDIT-UNDO|ELSE|'
                r'EMPTY|EMPTY-TEMP-TABLE|ENABLE|ENABLED-FIELDS|ENCODE|ENCRYPT|'
                r'ENCRYPT-AUDIT-MAC-KEY|ENCRYPTION-SALT|END|END-DOCUMENT|'
                r'END-ELEMENT|END-EVENT-GROUP|END-FILE-DROP|ENDKEY|END-KEY|'
                r'END-MOVE|END-RESIZE|END-ROW-RESIZE|END-USER-PROMPT|ENTERED|'
                r'ENTRY|EQ|ERROR|ERROR-COLUMN|ERROR-COL|ERROR-COLU|ERROR-COLUM|'
                r'ERROR-ROW|ERROR-STACK-TRACE|ERROR-STATUS|ERROR-STAT|ERROR-STATU|'
                r'ESCAPE|ETIME|EVENT-GROUP-ID|EVENT-PROCEDURE|EVENT-PROCEDURE-CONTEXT|'
                r'EVENTS|EVENT|EVENT-TYPE|EVENT-T|EVENT-TY|EVENT-TYP|EXCEPT|'
                r'EXCLUSIVE-ID|EXCLUSIVE-LOCK|EXCLUSIVE|EXCLUSIVE-|EXCLUSIVE-L|'
                r'EXCLUSIVE-LO|EXCLUSIVE-LOC|EXCLUSIVE-WEB-USER|EXECUTE|EXISTS|'
                r'EXP|EXPAND|EXPANDABLE|EXPLICIT|EXPORT|EXPORT-PRINCIPAL|EXTENDED|'
                r'EXTENT|EXTERNAL|FALSE|FETCH|FETCH-SELECTED-ROW|FGCOLOR|FGC|FGCO|'
                r'FGCOL|FGCOLO|FIELD|FIELDS|FIELD|FILE|FILE-CREATE-DATE|'
                r'FILE-CREATE-TIME|FILE-INFORMATION|FILE-INFO|FILE-INFOR|FILE-INFORM|'
                r'FILE-INFORMA|FILE-INFORMAT|FILE-INFORMATI|FILE-INFORMATIO|FILE-MOD-DATE|'
                r'FILE-MOD-TIME|FILENAME|FILE-NAME|FILE-OFFSET|FILE-OFF|FILE-OFFS|FILE-OFFSE|'
                r'FILE-SIZE|FILE-TYPE|FILL|FILLED|FILL-IN|FILTERS|FINAL|FINALLY|FIND|'
                r'FIND-BY-ROWID|FIND-CASE-SENSITIVE|FIND-CURRENT|FINDER|FIND-FIRST|'
                r'FIND-GLOBAL|FIND-LAST|FIND-NEXT-OCCURRENCE|FIND-PREV-OCCURRENCE|'
                r'FIND-SELECT|FIND-UNIQUE|FIND-WRAP-AROUND|FIRST|FIRST-ASYNCH-REQUEST|'
                r'FIRST-CHILD|FIRST-COLUMN|FIRST-FORM|FIRST-OBJECT|FIRST-OF|'
                r'FIRST-PROCEDURE|FIRST-PROC|FIRST-PROCE|FIRST-PROCED|FIRST-PROCEDU|FIRST-PROCEDUR|'
                r'FIRST-SERVER|FIRST-TAB-ITEM|FIRST-TAB-I|FIRST-TAB-IT|FIRST-TAB-ITE|'
                r'FIT-LAST-COLUMN|FIXED-ONLY|FLAT-BUTTON|FLOAT|FOCUS|FOCUSED-ROW|'
                r'FOCUSED-ROW-SELECTED|FONT|FONT-TABLE|FOR|FORCE-FILE|'
                r'FOREGROUND|FORE|FOREG|FOREGR|FOREGRO|FOREGROU|FOREGROUN|'
                r'FORM|FORMAT|FORM|FORMA|FORMATTED|FORMATTE|FORM-LONG-INPUT|'
                r'FORWARD|FORWARDS|FORWARD|FRAGMENT|FRAGMEN|FRAME|FRAM|'
                r'FRAME-COL|FRAME-DB|FRAME-DOWN|FRAME-FIELD|FRAME-FILE|'
                r'FRAME-INDEX|FRAME-INDE|FRAME-LINE|FRAME-NAME|FRAME-ROW|'
                r'FRAME-SPACING|FRAME-SPA|FRAME-SPAC|FRAME-SPACI|FRAME-SPACIN|'
                r'FRAME-VALUE|FRAME-VAL|FRAME-VALU|FRAME-X|FRAME-Y|FREQUENCY|FROM|'
                r'FROM-CHARS|FROM-C|FROM-CH|FROM-CHA|FROM-CHAR|'
                r'FROM-CURRENT|FROM-CUR|FROM-CURR|FROM-CURRE|FROM-CURREN|'
                r'FROM-PIXELS|FROM-P|FROM-PI|FROM-PIX|FROM-PIXE|FROM-PIXEL|'
                r'FULL-HEIGHT-CHARS|FULL-HEIGHT|FULL-HEIGHT-|FULL-HEIGHT-C|FULL-HEIGHT-CH|FULL-HEIGHT-CHA|FULL-HEIGHT-CHAR|'
                r'FULL-HEIGHT-PIXELS|FULL-HEIGHT-P|FULL-HEIGHT-PI|FULL-HEIGHT-PIX|FULL-HEIGHT-PIXE|FULL-HEIGHT-PIXEL|'
                r'FULL-PATHNAME|FULL-PATHN|FULL-PATHNA|FULL-PATHNAM|'
                r'FULL-WIDTH-CHARS|FULL-WIDTH|FULL-WIDTH-|FULL-WIDTH-C|FULL-WIDTH-CH|FULL-WIDTH-CHA|FULL-WIDTH-CHAR|'
                r'FULL-WIDTH-PIXELS|FULL-WIDTH-P|FULL-WIDTH-PI|FULL-WIDTH-PIX|FULL-WIDTH-PIXE|FULL-WIDTH-PIXEL|'
                r'FUNCTION|FUNCTION-CALL-TYPE|GATEWAYS|GATEWAY|GE|GENERATE-MD5|'
                r'GENERATE-PBE-KEY|GENERATE-PBE-SALT|GENERATE-RANDOM-KEY|GENERATE-UUID|GET|'
                r'GET-ATTR-CALL-TYPE|GET-ATTRIBUTE-NODE|GET-BINARY-DATA|'
                r'GET-BLUE-VALUE|GET-BLUE|GET-BLUE-|GET-BLUE-V|GET-BLUE-VA|GET-BLUE-VAL|GET-BLUE-VALU|'
                r'GET-BROWSE-COLUMN|GET-BUFFER-HANDLEGETBYTE|GET-BYTE|GET-CALLBACK-PROC-CONTEXT|'
                r'GET-CALLBACK-PROC-NAME|GET-CGI-LIST|GET-CGI-LONG-VALUE|GET-CGI-VALUE|'
                r'GET-CODEPAGES|GET-COLLATIONS|GET-CONFIG-VALUE|GET-CURRENT|GET-DOUBLE|'
                r'GET-DROPPED-FILE|GET-DYNAMIC|GET-ERROR-COLUMN|GET-ERROR-ROW|GET-FILE|'
                r'GET-FILE-NAME|GET-FILE-OFFSET|GET-FILE-OFFSE|GET-FIRST|GET-FLOAT|'
                r'GET-GREEN-VALUE|GET-GREEN|GET-GREEN-|GET-GREEN-V|GET-GREEN-VA|GET-GREEN-VAL|GET-GREEN-VALU|'
                r'GET-INDEX-BY-NAMESPACE-NAME|GET-INDEX-BY-QNAME|GET-INT64|GET-ITERATION|'
                r'GET-KEY-VALUE|GET-KEY-VAL|GET-KEY-VALU|GET-LAST|GET-LOCALNAME-BY-INDEX|'
                r'GET-LONG|GET-MESSAGE|GET-NEXT|GET-NUMBER|GET-POINTER-VALUE|'
                r'GET-PREV|GET-PRINTERS|GET-PROPERTY|GET-QNAME-BY-INDEX|'
                r'GET-RED-VALUE|GET-RED|GET-RED-|GET-RED-V|GET-RED-VA|GET-RED-VAL|GET-RED-VALU|'
                r'GET-REPOSITIONED-ROW|GET-RGB-VALUE|'
                r'GET-SELECTED-WIDGET|GET-SELECTED|GET-SELECTED-|GET-SELECTED-W|GET-SELECTED-WI|GET-SELECTED-WID|GET-SELECTED-WIDG|GET-SELECTED-WIDGE|'
                r'GET-SHORT|GET-SIGNATURE|GET-SIZE|GET-STRING|GET-TAB-ITEM|'
                r'GET-TEXT-HEIGHT-CHARS|GET-TEXT-HEIGHT|GET-TEXT-HEIGHT-|GET-TEXT-HEIGHT-C|GET-TEXT-HEIGHT-CH|GET-TEXT-HEIGHT-CHA|GET-TEXT-HEIGHT-CHAR|'
                r'GET-TEXT-HEIGHT-PIXELS|GET-TEXT-HEIGHT-P|GET-TEXT-HEIGHT-PI|GET-TEXT-HEIGHT-PIX|GET-TEXT-HEIGHT-PIXE|GET-TEXT-HEIGHT-PIXEL|'
                r'GET-TEXT-WIDTH-CHARS|GET-TEXT-WIDTH|GET-TEXT-WIDTH-|GET-TEXT-WIDTH-C|GET-TEXT-WIDTH-CH|GET-TEXT-WIDTH-CHA|GET-TEXT-WIDTH-CHAR|'
                r'GET-TEXT-WIDTH-PIXELS|GET-TEXT-WIDTH-P|GET-TEXT-WIDTH-PI|GET-TEXT-WIDTH-PIX|GET-TEXT-WIDTH-PIXE|GET-TEXT-WIDTH-PIXEL|'
                r'GET-TYPE-BY-INDEX|GET-TYPE-BY-NAMESPACE-NAME|GET-TYPE-BY-QNAME|GET-UNSIGNED-LONG|'
                r'GET-UNSIGNED-SHORT|GET-URI-BY-INDEX|GET-VALUE-BY-INDEX|GET-VALUE-BY-NAMESPACE-NAME|'
                r'GET-VALUE-BY-QNAME|GET-WAIT-STATE|GLOBAL|GO-ON|'
                r'GO-PENDING|GO-PEND|GO-PENDI|GO-PENDIN|GRANT|'
                r'GRAPHIC-EDGE|GRAPHIC-E|GRAPHIC-ED|GRAPHIC-EDG|'
                r'GRID-FACTOR-HORIZONTAL|GRID-FACTOR-H|GRID-FACTOR-HO|GRID-FACTOR-HOR|GRID-FACTOR-HORI|GRID-FACTOR-HORIZ|GRID-FACTOR-HORIZO|GRID-FACTOR-HORIZON|GRID-FACTOR-HORIZONT|GRID-FACTOR-HORIZONTA|'
                r'GRID-FACTOR-VERTICAL|GRID-FACTOR-V|GRID-FACTOR-VE|GRID-FACTOR-VER|GRID-FACTOR-VERT|GRID-FACTOR-VERT|GRID-FACTOR-VERTI|GRID-FACTOR-VERTIC|GRID-FACTOR-VERTICA|'
                r'GRID-SNAP|'
                r'GRID-UNIT-HEIGHT-CHARS|GRID-UNIT-HEIGHT|GRID-UNIT-HEIGHT-|GRID-UNIT-HEIGHT-C|GRID-UNIT-HEIGHT-CH|GRID-UNIT-HEIGHT-CHA|'
                r'GRID-UNIT-HEIGHT-PIXELS|GRID-UNIT-HEIGHT-P|GRID-UNIT-HEIGHT-PI|GRID-UNIT-HEIGHT-PIX|GRID-UNIT-HEIGHT-PIXE|GRID-UNIT-HEIGHT-PIXEL|'
                r'GRID-UNIT-WIDTH-CHARS|GRID-UNIT-WIDTH|GRID-UNIT-WIDTH-|GRID-UNIT-WIDTH-C|GRID-UNIT-WIDTH-CH|GRID-UNIT-WIDTH-CHA|GRID-UNIT-WIDTH-CHAR|'
                r'GRID-UNIT-WIDTH-PIXELS|GRID-UNIT-WIDTH-P|GRID-UNIT-WIDTH-PI|GRID-UNIT-WIDTH-PIX|GRID-UNIT-WIDTH-PIXE|GRID-UNIT-WIDTH-PIXEL|'
                r'GRID-VISIBLE|GROUP|GT|GUID|HANDLER|HAS-RECORDS|HAVING|HEADER|'
                r'HEIGHT-CHARS|HEIGHT|HEIGHT-|HEIGHT-C|HEIGHT-CH|HEIGHT-CHA|HEIGHT-CHAR|'
                r'HEIGHT-PIXELS|HEIGHT-P|HEIGHT-PI|HEIGHT-PIX|HEIGHT-PIXE|HEIGHT-PIXEL|'
                r'HELP|HEX-DECODE|HEX-ENCODE|HIDDEN|HIDE|'
                r'HORIZONTAL|HORI|HORIZ|HORIZO|HORIZON|HORIZONT|HORIZONTA|'
                r'HOST-BYTE-ORDER|HTML-CHARSET|HTML-END-OF-LINE|HTML-END-OF-PAGE|'
                r'HTML-FRAME-BEGIN|HTML-FRAME-END|HTML-HEADER-BEGIN|HTML-HEADER-END|'
                r'HTML-TITLE-BEGIN|HTML-TITLE-END|HWND|ICON|IF|'
                r'IMAGE|IMAGE-DOWN|IMAGE-INSENSITIVE|IMAGE-SIZE|'
                r'IMAGE-SIZE-CHARS|IMAGE-SIZE-C|IMAGE-SIZE-CH|IMAGE-SIZE-CHA|IMAGE-SIZE-CHAR|'
                r'IMAGE-SIZE-PIXELS|IMAGE-SIZE-P|IMAGE-SIZE-PI|IMAGE-SIZE-PIX|IMAGE-SIZE-PIXE|IMAGE-SIZE-PIXEL|'
                r'IMAGE-UP|IMMEDIATE-DISPLAY|IMPLEMENTS|IMPORT|IMPORT-PRINCIPAL|'
                r'IN|INCREMENT-EXCLUSIVE-ID|INDEX|INDEXED-REPOSITION|INDEX-HINT|'
                r'INDEX-INFORMATION|INDICATOR|'
                r'INFORMATION|INFO|INFOR|INFORM|INFORMA|INFORMAT|INFORMATI|INFORMATIO|'
                r'IN-HANDLE|'
                r'INHERIT-BGCOLOR|INHERIT-BGC|INHERIT-BGCO|INHERIT-BGCOL|INHERIT-BGCOLO|'
                r'INHERIT-FGCOLOR|INHERIT-FGC|INHERIT-FGCO|INHERIT-FGCOL|INHERIT-FGCOLO|'
                r'INHERITS|INITIAL|INIT|INITI|INITIA|INITIAL-DIR|INITIAL-FILTER|'
                r'INITIALIZE-DOCUMENT-TYPE|INITIATE|INNER-CHARS|INNER-LINES|INPUT|'
                r'INPUT-OUTPUT|INPUT-O|INPUT-OU|INPUT-OUT|INPUT-OUTP|INPUT-OUTPU|'
                r'INPUT-VALUE|INSERT|INSERT-ATTRIBUTE|'
                r'INSERT-BACKTAB|INSERT-B|INSERT-BA|INSERT-BAC|INSERT-BACK|INSERT-BACKT|INSERT-BACKTA|'
                r'INSERT-FILE|INSERT-ROW|INSERT-STRING|INSERT-TAB|INSERT-T|INSERT-TA|'
                r'INTERFACE|INTERNAL-ENTRIES|INTO|INVOKE|IS|'
                r'IS-ATTR-SPACE|IS-ATTR|IS-ATTR-|IS-ATTR-S|IS-ATTR-SP|IS-ATTR-SPA|IS-ATTR-SPAC|'
                r'IS-CLASS|IS-CLAS|IS-LEAD-BYTE|IS-ATTR|IS-OPEN|IS-PARAMETER-SET|IS-ROW-SELECTED|'
                r'IS-SELECTED|ITEM|ITEMS-PER-ROW|JOIN|JOIN-BY-SQLDB|KBLABEL|KEEP-CONNECTION-OPEN|'
                r'KEEP-FRAME-Z-ORDER|KEEP-FRAME-Z|KEEP-FRAME-Z-|KEEP-FRAME-Z-O|KEEP-FRAME-Z-OR|KEEP-FRAME-Z-ORD|KEEP-FRAME-Z-ORDE|'
                r'KEEP-MESSAGES|KEEP-SECURITY-CACHE|KEEP-TAB-ORDER|KEY|KEYCODE|KEY-CODE|'
                r'KEYFUNCTION|KEYFUNC|KEYFUNCT|KEYFUNCTI|KEYFUNCTIO|'
                r'KEY-FUNCTION|KEY-FUNC|KEY-FUNCT|KEY-FUNCTI|KEY-FUNCTIO|'
                r'KEYLABEL|KEY-LABEL|KEYS|KEYWORD|KEYWORD-ALL|LABEL|'
                r'LABEL-BGCOLOR|LABEL-BGC|LABEL-BGCO|LABEL-BGCOL|LABEL-BGCOLO|'
                r'LABEL-DCOLOR|LABEL-DC|LABEL-DCO|LABEL-DCOL|LABEL-DCOLO|'
                r'LABEL-FGCOLOR|LABEL-FGC|LABEL-FGCO|LABEL-FGCOL|LABEL-FGCOLO|'
                r'LABEL-FONT|'
                r'LABEL-PFCOLOR|LABEL-PFC|LABEL-PFCO|LABEL-PFCOL|LABEL-PFCOLO|'
                r'LABELS|LANDSCAPE|LANGUAGES|LANGUAGE|LARGE|LARGE-TO-SMALL|LAST|'
                r'LAST-ASYNCH-REQUEST|LAST-BATCH|LAST-CHILD|LAST-EVENT|LAST-EVEN|LAST-FORM|'
                r'LASTKEY|LAST-KEY|LAST-OBJECT|LAST-OF|'
                r'LAST-PROCEDURE|LAST-PROCE|LAST-PROCED|LAST-PROCEDU|LAST-PROCEDUR|'
                r'LAST-SERVER|LAST-TAB-ITEM|LAST-TAB-I|LAST-TAB-IT|LAST-TAB-ITE|'
                r'LC|LDBNAME|LE|LEAVE|LEFT-ALIGNED|LEFT-ALIGN|LEFT-ALIGNE|LEFT-TRIM|'
                r'LENGTH|LIBRARY|LIKE|LIKE-SEQUENTIAL|LINE|LINE-COUNTER|LINE-COUNT|LINE-COUNTE|'
                r'LIST-EVENTS|LISTING|LISTI|LISTIN|LIST-ITEM-PAIRS|LIST-ITEMS|'
                r'LIST-PROPERTY-NAMES|LIST-QUERY-ATTRS|LIST-SET-ATTRS|LIST-WIDGETS|'
                r'LITERAL-QUESTION|LITTLE-ENDIAN|LOAD|LOAD-DOMAINS|LOAD-ICON|'
                r'LOAD-IMAGE|LOAD-IMAGE-DOWN|LOAD-IMAGE-INSENSITIVE|LOAD-IMAGE-UP|'
                r'LOAD-MOUSE-POINTER|LOAD-MOUSE-P|LOAD-MOUSE-PO|LOAD-MOUSE-POI|LOAD-MOUSE-POIN|LOAD-MOUSE-POINT|LOAD-MOUSE-POINTE|'
                r'LOAD-PICTURE|LOAD-SMALL-ICON|LOCAL-NAME|LOCATOR-COLUMN-NUMBER|'
                r'LOCATOR-LINE-NUMBER|LOCATOR-PUBLIC-ID|LOCATOR-SYSTEM-ID|LOCATOR-TYPE|'
                r'LOCKED|LOCK-REGISTRATION|LOG|LOG-AUDIT-EVENT|LOGIN-EXPIRATION-TIMESTAMP|'
                r'LOGIN-HOST|LOGIN-STATE|LOG-MANAGER|LOGOUT|LOOKAHEAD|LOOKUP|LT|'
                r'MACHINE-CLASS|MANDATORY|MANUAL-HIGHLIGHT|MAP|MARGIN-EXTRA|'
                r'MARGIN-HEIGHT-CHARS|MARGIN-HEIGHT|MARGIN-HEIGHT-|MARGIN-HEIGHT-C|MARGIN-HEIGHT-CH|MARGIN-HEIGHT-CHA|MARGIN-HEIGHT-CHAR|'
                r'MARGIN-HEIGHT-PIXELS|MARGIN-HEIGHT-P|MARGIN-HEIGHT-PI|MARGIN-HEIGHT-PIX|MARGIN-HEIGHT-PIXE|MARGIN-HEIGHT-PIXEL|'
                r'MARGIN-WIDTH-CHARS|MARGIN-WIDTH|MARGIN-WIDTH-|MARGIN-WIDTH-C|MARGIN-WIDTH-CH|MARGIN-WIDTH-CHA|MARGIN-WIDTH-CHAR|'
                r'MARGIN-WIDTH-PIXELS|MARGIN-WIDTH-P|MARGIN-WIDTH-PI|MARGIN-WIDTH-PIX|MARGIN-WIDTH-PIXE|MARGIN-WIDTH-PIXEL|'
                r'MARK-NEW|MARK-ROW-STATE|MATCHES|MAX|MAX-BUTTON|'
                r'MAX-CHARS|MAX-DATA-GUESS|MAX-HEIGHT|'
                r'MAX-HEIGHT-CHARS|MAX-HEIGHT-C|MAX-HEIGHT-CH|MAX-HEIGHT-CHA|MAX-HEIGHT-CHAR|'
                r'MAX-HEIGHT-PIXELS|MAX-HEIGHT-P|MAX-HEIGHT-PI|MAX-HEIGHT-PIX|MAX-HEIGHT-PIXE|MAX-HEIGHT-PIXEL|'
                r'MAXIMIZE|MAXIMUM|MAX|MAXI|MAXIM|MAXIMU|MAXIMUM-LEVEL|MAX-ROWS|'
                r'MAX-SIZE|MAX-VALUE|MAX-VAL|MAX-VALU|MAX-WIDTH|'
                r'MAX-WIDTH-CHARS|MAX-WIDTH|MAX-WIDTH-|MAX-WIDTH-C|MAX-WIDTH-CH|MAX-WIDTH-CHA|MAX-WIDTH-CHAR|'
                r'MAX-WIDTH-PIXELS|MAX-WIDTH-P|MAX-WIDTH-PI|MAX-WIDTH-PIX|MAX-WIDTH-PIXE|MAX-WIDTH-PIXEL|'
                r'MD5-DIGEST|MEMBER|MEMPTR-TO-NODE-VALUE|MENU|MENUBAR|MENU-BAR|MENU-ITEM|'
                r'MENU-KEY|MENU-K|MENU-KE|MENU-MOUSE|MENU-M|MENU-MO|MENU-MOU|MENU-MOUS|'
                r'MERGE-BY-FIELD|MESSAGE|MESSAGE-AREA|MESSAGE-AREA-FONT|MESSAGE-LINES|'
                r'METHOD|MIN|MIN-BUTTON|'
                r'MIN-COLUMN-WIDTH-CHARS|MIN-COLUMN-WIDTH-C|MIN-COLUMN-WIDTH-CH|MIN-COLUMN-WIDTH-CHA|MIN-COLUMN-WIDTH-CHAR|'
                r'MIN-COLUMN-WIDTH-PIXELS|MIN-COLUMN-WIDTH-P|MIN-COLUMN-WIDTH-PI|MIN-COLUMN-WIDTH-PIX|MIN-COLUMN-WIDTH-PIXE|MIN-COLUMN-WIDTH-PIXEL|'
                r'MIN-HEIGHT-CHARS|MIN-HEIGHT|MIN-HEIGHT-|MIN-HEIGHT-C|MIN-HEIGHT-CH|MIN-HEIGHT-CHA|MIN-HEIGHT-CHAR|'
                r'MIN-HEIGHT-PIXELS|MIN-HEIGHT-P|MIN-HEIGHT-PI|MIN-HEIGHT-PIX|MIN-HEIGHT-PIXE|MIN-HEIGHT-PIXEL|'
                r'MINIMUM|MIN|MINI|MINIM|MINIMU|MIN-SIZE|'
                r'MIN-VALUE|MIN-VAL|MIN-VALU|'
                r'MIN-WIDTH-CHARS|MIN-WIDTH|MIN-WIDTH-|MIN-WIDTH-C|MIN-WIDTH-CH|MIN-WIDTH-CHA|MIN-WIDTH-CHAR|'
                r'MIN-WIDTH-PIXELS|MIN-WIDTH-P|MIN-WIDTH-PI|MIN-WIDTH-PIX|MIN-WIDTH-PIXE|MIN-WIDTH-PIXEL|'
                r'MODIFIED|MODULO|MOD|MODU|MODUL|MONTH|MOUSE|'
                r'MOUSE-POINTER|MOUSE-P|MOUSE-PO|MOUSE-POI|MOUSE-POIN|MOUSE-POINT|MOUSE-POINTE|'
                r'MOVABLE|'
                r'MOVE-AFTER-TAB-ITEM|MOVE-AFTER|MOVE-AFTER-|MOVE-AFTER-T|MOVE-AFTER-TA|MOVE-AFTER-TAB|MOVE-AFTER-TAB-|MOVE-AFTER-TAB-I|MOVE-AFTER-TAB-IT|MOVE-AFTER-TAB-ITE|'
                r'MOVE-BEFORE-TAB-ITEM|MOVE-BEFOR|MOVE-BEFORE|MOVE-BEFORE-|MOVE-BEFORE-T|MOVE-BEFORE-TA|MOVE-BEFORE-TAB|MOVE-BEFORE-TAB-|MOVE-BEFORE-TAB-I|MOVE-BEFORE-TAB-IT|MOVE-BEFORE-TAB-ITE|'
                r'MOVE-COLUMN|MOVE-COL|MOVE-COLU|MOVE-COLUM|'
                r'MOVE-TO-BOTTOM|MOVE-TO-B|MOVE-TO-BO|MOVE-TO-BOT|MOVE-TO-BOTT|MOVE-TO-BOTTO|'
                r'MOVE-TO-EOF|MOVE-TO-TOP|MOVE-TO-T|MOVE-TO-TO|MPE|MULTI-COMPILE|MULTIPLE|'
                r'MULTIPLE-KEY|MULTITASKING-INTERVAL|MUST-EXIST|NAME|NAMESPACE-PREFIX|'
                r'NAMESPACE-URI|NATIVE|NE|NEEDS-APPSERVER-PROMPT|NEEDS-PROMPT|NEW|'
                r'NEW-INSTANCE|NEW-ROW|NEXT|NEXT-COLUMN|NEXT-PROMPT|NEXT-ROWID|'
                r'NEXT-SIBLING|NEXT-TAB-ITEM|NEXT-TAB-I|NEXT-TAB-IT|NEXT-TAB-ITE|'
                r'NEXT-VALUE|NO|NO-APPLY|NO-ARRAY-MESSAGE|NO-ASSIGN|'
                r'NO-ATTR-LIST|NO-ATTR|NO-ATTR-|NO-ATTR-L|NO-ATTR-LI|NO-ATTR-LIS|'
                r'NO-ATTR-SPACE|NO-ATTR|NO-ATTR-|NO-ATTR-S|NO-ATTR-SP|NO-ATTR-SPA|NO-ATTR-SPAC|'
                r'NO-AUTO-VALIDATE|NO-BIND-WHERE|NO-BOX|NO-CONSOLE|NO-CONVERT|'
                r'NO-CONVERT-3D-COLORS|NO-CURRENT-VALUE|NO-DEBUG|NODE-VALUE-TO-MEMPTR|'
                r'NO-DRAG|NO-ECHO|NO-EMPTY-SPACE|NO-ERROR|NO-FILL|NO-F|NO-FI|'
                r'NO-FIL|NO-FOCUS|NO-HELP|NO-HIDE|NO-INDEX-HINT|'
                r'NO-INHERIT-BGCOLOR|NO-INHERIT-BGC|NO-INHERIT-BGCO|LABEL-BGCOL|LABEL-BGCOLO|'
                r'NO-INHERIT-FGCOLOR|NO-INHERIT-FGC|NO-INHERIT-FGCO|NO-INHERIT-FGCOL|NO-INHERIT-FGCOLO|'
                r'NO-JOIN-BY-SQLDB|NO-LABELS|NO-LABE|NO-LOBS|NO-LOCK|'
                r'NO-LOOKAHEAD|NO-MAP|'
                r'NO-MESSAGE|NO-MES|NO-MESS|NO-MESSA|NO-MESSAG|'
                r'NONAMESPACE-SCHEMA-LOCATION|NONE|NO-PAUSE|'
                r'NO-PREFETCH|NO-PREFE|NO-PREFET|NO-PREFETC|NORMALIZE|'
                r'NO-ROW-MARKERS|NO-SCROLLBAR-VERTICAL|NO-SEPARATE-CONNECTION|'
                r'NO-SEPARATORS|NOT|NO-TAB-STOP|NOT-ACTIVE|'
                r'NO-UNDERLINE|NO-UND|NO-UNDE|NO-UNDER|NO-UNDERL|NO-UNDERLI|NO-UNDERLIN|'
                r'NO-UNDO|'
                r'NO-VALIDATE|NO-VAL|NO-VALI|NO-VALID|NO-VALIDA|NO-VALIDAT|NOW|'
                r'NO-WAIT|NO-WORD-WRAP|NULL|NUM-ALIASES|NUM-ALI|NUM-ALIA|NUM-ALIAS|NUM-ALIASE|'
                r'NUM-BUFFERS|NUM-BUTTONS|NUM-BUT|NUM-BUTT|NUM-BUTTO|NUM-BUTTON|'
                r'NUM-COLUMNS|NUM-COL|NUM-COLU|NUM-COLUM|NUM-COLUMN|NUM-COPIES|'
                r'NUM-DBS|NUM-DROPPED-FILES|NUM-ENTRIES|NUMERIC|'
                r'NUMERIC-FORMAT|NUMERIC-F|NUMERIC-FO|NUMERIC-FOR|NUMERIC-FORM|NUMERIC-FORMA|'
                r'NUM-FIELDS|NUM-FORMATS|NUM-ITEMS|NUM-ITERATIONS|NUM-LINES|'
                r'NUM-LOCKED-COLUMNS|NUM-LOCKED-COL|NUM-LOCKED-COLU|NUM-LOCKED-COLUM|NUM-LOCKED-COLUMN|'
                r'NUM-MESSAGES|NUM-PARAMETERS|NUM-REFERENCES|NUM-REPLACED|NUM-RESULTS|NUM-SELECTED-ROWS|'
                r'NUM-SELECTED-WIDGETS|NUM-SELECTED|NUM-SELECTED-|NUM-SELECTED-W|NUM-SELECTED-WI|NUM-SELECTED-WID|NUM-SELECTED-WIDG|NUM-SELECTED-WIDGE|NUM-SELECTED-WIDGET|'
                r'NUM-TABS|NUM-TO-RETAIN|NUM-VISIBLE-COLUMNS|OCTET-LENGTH|OF|'
                r'OFF|OK|OK-CANCEL|OLD|ON|'
                r'ON-FRAME-BORDER|ON-FRAME|ON-FRAME-|ON-FRAME-B|ON-FRAME-BO|ON-FRAME-BOR|ON-FRAME-BORD|ON-FRAME-BORDE|'
                r'OPEN|OPSYS|OPTION|OR|ORDERED-JOIN|ORDINAL|'
                r'OS-APPEND|OS-COMMAND|OS-COPY|OS-CREATE-DIR|OS-DELETE|OS-DIR|'
                r'OS-DRIVES|OS-DRIVE|OS-ERROR|OS-GETENV|OS-RENAME|OTHERWISE|'
                r'OUTPUT|OVERLAY|OVERRIDE|OWNER|PAGE|'
                r'PAGE-BOTTOM|PAGE-BOT|PAGE-BOTT|PAGE-BOTTO|PAGED|'
                r'PAGE-NUMBER|PAGE-NUM|PAGE-NUMB|PAGE-NUMBE|PAGE-SIZE|'
                r'PAGE-TOP|PAGE-WIDTH|PAGE-WID|PAGE-WIDT|'
                r'PARAMETER|PARAM|PARAME|PARAMET|PARAMETE|'
                r'PARENT|PARSE-STATUS|PARTIAL-KEY|PASCAL|PASSWORD-FIELD|PATHNAME|PAUSE|'
                r'PBE-HASH-ALGORITHM|PBE-HASH-ALG|PBE-HASH-ALGO|PBE-HASH-ALGOR|PBE-HASH-ALGORI|PBE-HASH-ALGORIT|PBE-HASH-ALGORITH|'
                r'PBE-KEY-ROUNDS|PDBNAME|PERSISTENT|PERSIST|PERSISTE|PERSISTEN|'
                r'PERSISTENT-CACHE-DISABLED|PFCOLOR|PFC|PFCO|PFCOL|PFCOLO|PIXELS|'
                r'PIXELS-PER-COLUMN|PIXELS-PER-COL|PIXELS-PER-COLU|PIXELS-PER-COLUM|'
                r'PIXELS-PER-ROW|POPUP-MENU|POPUP-M|POPUP-ME|POPUP-MEN|'
                r'POPUP-ONLY|POPUP-O|POPUP-ON|POPUP-ONL|PORTRAIT|POSITION|'
                r'PRECISION|PREFER-DATASET|PREPARED|PREPARE-STRING|'
                r'PREPROCESS|PREPROC|PREPROCE|PREPROCES|'
                r'PRESELECT|PRESEL|PRESELE|PRESELEC|PREV|PREV-COLUMN|'
                r'PREV-SIBLING|'
                r'PREV-TAB-ITEM|PREV-TAB-I|PREV-TAB-IT|PREV-TAB-ITE|'
                r'PRIMARY|PRINTER|PRINTER-CONTROL-HANDLE|PRINTER-HDC|'
                r'PRINTER-NAME|PRINTER-PORT|PRINTER-SETUP|PRIVATE|'
                r'PRIVATE-DATA|PRIVATE-D|PRIVATE-DA|PRIVATE-DAT|'
                r'PRIVILEGES|'
                r'PROCEDURE|PROCE|PROCED|PROCEDU|PROCEDUR|'
                r'PROCEDURE-CALL-TYPE|'
                r'PROCESS|'
                r'PROC-HANDLE|PROC-HA|PROC-HAN|PROC-HAND|PROC-HANDL|'
                r'PROC-STATUS|PROC-ST|PROC-STA|PROC-STAT|PROC-STATU|'
                r'proc-text|proc-text-buffer|'
                r'PROFILER|PROGRAM-NAME|PROGRESS|'
                r'PROGRESS-SOURCE|PROGRESS-S|PROGRESS-SO|PROGRESS-SOU|PROGRESS-SOUR|PROGRESS-SOURC|'
                r'PROMPT|PROMPT-FOR|PROMPT-F|PROMPT-FO|PROMSGS|PROPATH|'
                r'PROPERTY|PROTECTED|PROVERSION|PROVERS|PROVERSI|PROVERSIO|'
                r'PROXY|PROXY-PASSWORD|PROXY-USERID|PUBLIC|PUBLIC-ID|'
                r'PUBLISH|PUBLISHED-EVENTS|PUT|PUTBYTE|PUT-BYTE|PUT-DOUBLE|'
                r'PUT-FLOAT|PUT-INT64|PUT-KEY-VALUE|PUT-KEY-VAL|PUT-KEY-VALU|PUT-LONG|'
                r'PUT-SHORT|PUT-STRING|PUT-UNSIGNED-LONG|QUERY|QUERY-CLOSE|QUERY-OFF-END|'
                r'QUERY-OPEN|QUERY-PREPARE|QUERY-TUNING|QUESTION|QUIT|QUOTER|'
                r'RADIO-BUTTONS|RADIO-SET|RANDOM|RAW-TRANSFER|'
                r'RCODE-INFORMATION|RCODE-INFO|RCODE-INFOR|RCODE-INFORM|RCODE-INFORMA|RCODE-INFORMAT|RCODE-INFORMATI|RCODE-INFORMATIO|'
                r'READ-AVAILABLE|READ-EXACT-NUM|READ-FILE|READKEY|READ-ONLY|READ-XML|READ-XMLSCHEMA|'
                r'REAL|RECORD-LENGTH|RECTANGLE|RECT|RECTA|RECTAN|RECTANG|RECTANGL|'
                r'RECURSIVE|REFERENCE-ONLY|REFRESH|REFRESHABLE|REFRESH-AUDIT-POLICY|'
                r'REGISTER-DOMAIN|RELEASE|REMOTE|REMOVE-EVENTS-PROCEDURE|REMOVE-SUPER-PROCEDURE|'
                r'REPEAT|REPLACE|REPLACE-SELECTION-TEXT|REPOSITION|REPOSITION-BACKWARD|'
                r'REPOSITION-FORWARD|REPOSITION-MODE|REPOSITION-TO-ROW|REPOSITION-TO-ROWID|'
                r'REQUEST|RESET|RESIZABLE|RESIZA|RESIZAB|RESIZABL|RESIZE|RESTART-ROW|'
                r'RESTART-ROWID|RETAIN|RETAIN-SHAPE|RETRY|RETRY-CANCEL|RETURN|'
                r'RETURN-INSERTED|RETURN-INS|RETURN-INSE|RETURN-INSER|RETURN-INSERT|RETURN-INSERTE|'
                r'RETURNS|RETURN-TO-START-DIR|RETURN-TO-START-DI|'
                r'RETURN-VALUE|RETURN-VAL|RETURN-VALU|'
                r'RETURN-VALUE-DATA-TYPE|REVERSE-FROM|REVERT|'
                r'REVOKE|RGB-VALUE|RIGHT-ALIGNED|RETURN-ALIGN|RETURN-ALIGNE|'
                r'RIGHT-TRIM|R-INDEX|ROLES|ROUND|ROUTINE-LEVEL|ROW|'
                r'ROW-HEIGHT-CHARS|HEIGHT|ROW-HEIGHT-PIXELS|HEIGHT-P|ROW-MARKERS|'
                r'ROW-OF|ROW-RESIZABLE|RULE|RUN|RUN-PROCEDURE|SAVE|SAVE-AS|'
                r'SAVE-FILE|SAX-COMPLETE|SAX-COMPLE|SAX-COMPLET|SAX-PARSE|SAX-PARSE-FIRST|'
                r'SAX-PARSE-NEXT|SAX-PARSER-ERROR|SAX-RUNNING|SAX-UNINITIALIZED|'
                r'SAX-WRITE-BEGIN|SAX-WRITE-COMPLETE|SAX-WRITE-CONTENT|SAX-WRITE-ELEMENT|'
                r'SAX-WRITE-ERROR|SAX-WRITE-IDLE|SAX-WRITER|SAX-WRITE-TAG|SCHEMA|'
                r'SCHEMA-LOCATION|SCHEMA-MARSHAL|SCHEMA-PATH|SCREEN|SCREEN-IO|'
                r'SCREEN-LINES|SCREEN-VALUE|SCREEN-VAL|SCREEN-VALU|SCROLL|SCROLLABLE|'
                r'SCROLLBAR-HORIZONTAL|SCROLLBAR-H|SCROLLBAR-HO|SCROLLBAR-HOR|SCROLLBAR-HORI|SCROLLBAR-HORIZ|SCROLLBAR-HORIZO|SCROLLBAR-HORIZON|SCROLLBAR-HORIZONT|SCROLLBAR-HORIZONTA|'
                r'SCROLL-BARS|'
                r'SCROLLBAR-VERTICAL|SCROLLBAR-V|SCROLLBAR-VE|SCROLLBAR-VER|SCROLLBAR-VERT|SCROLLBAR-VERTI|SCROLLBAR-VERTIC|SCROLLBAR-VERTICA|'
                r'SCROLL-DELTA|'
                r'SCROLLED-ROW-POSITION|SCROLLED-ROW-POS|SCROLLED-ROW-POSI|SCROLLED-ROW-POSIT|SCROLLED-ROW-POSITI|SCROLLED-ROW-POSITIO|'
                r'SCROLLING|SCROLL-OFFSET|SCROLL-TO-CURRENT-ROW|SCROLL-TO-ITEM|SCROLL-TO-I|SCROLL-TO-IT|SCROLL-TO-ITE|'
                r'SCROLL-TO-SELECTED-ROW|SDBNAME|SEAL|SEAL-TIMESTAMP|SEARCH|SEARCH-SELF|SEARCH-TARGET|'
                r'SECTION|SECURITY-POLICY|SEEK|SELECT|SELECTABLE|SELECT-ALL|'
                r'SELECTED|SELECT-FOCUSED-ROW|SELECTION|SELECTION-END|SELECTION-LIST|'
                r'SELECTION-START|SELECTION-TEXT|SELECT-NEXT-ROW|SELECT-PREV-ROW|'
                r'SELECT-ROW|SELF|SEND|send-sql-statement|send-sql|SENSITIVE|'
                r'SEPARATE-CONNECTION|SEPARATOR-FGCOLOR|SEPARATORS|SERVER|'
                r'SERVER-CONNECTION-BOUND|SERVER-CONNECTION-BOUND-REQUEST|'
                r'SERVER-CONNECTION-CONTEXT|SERVER-CONNECTION-ID|SERVER-OPERATING-MODE|'
                r'SESSION|SESSION-ID|SET|SET-APPL-CONTEXT|SET-ATTR-CALL-TYPE|SET-ATTRIBUTE-NODE|'
                r'SET-BLUE-VALUE|SET-BLUE|SET-BLUE-|SET-BLUE-V|SET-BLUE-VA|SET-BLUE-VAL|SET-BLUE-VALU|'
                r'SET-BREAK|SET-BUFFERS|SET-CALLBACK|SET-CLIENT|SET-COMMIT|SET-CONTENTS|'
                r'SET-CURRENT-VALUE|SET-DB-CLIENT|SET-DYNAMIC|SET-EVENT-MANAGER-OPTION|'
                r'SET-GREEN-VALUE|SET-GREEN|SET-GREEN-|SET-GREEN-V|SET-GREEN-VA|SET-GREEN-VAL|SET-GREEN-VALU|'
                r'SET-INPUT-SOURCE|SET-OPTION|SET-OUTPUT-DESTINATION|SET-PARAMETER|SET-POINTER-VALUE|'
                r'SET-PROPERTY|SET-RED-VALUE|SET-RED|SET-RED-|SET-RED-V|SET-RED-VA|SET-RED-VAL|SET-RED-VALU|'
                r'SET-REPOSITIONED-ROW|SET-RGB-VALUE|SET-ROLLBACK|SET-SELECTION|SET-SIZE|'
                r'SET-SORT-ARROW|SETUSERID|SETUSER|SETUSERI|SET-WAIT-STATE|SHA1-DIGEST|SHARED|'
                r'SHARE-LOCK|SHARE|SHARE-|SHARE-L|SHARE-LO|SHARE-LOC|SHOW-IN-TASKBAR|SHOW-STATS|SHOW-STAT|'
                r'SIDE-LABEL-HANDLE|SIDE-LABEL-H|SIDE-LABEL-HA|SIDE-LABEL-HAN|SIDE-LABEL-HAND|SIDE-LABEL-HANDL|'
                r'SIDE-LABELS|SIDE-LAB|SIDE-LABE|SIDE-LABEL|'
                r'SILENT|SIMPLE|SINGLE|SIZE|'
                r'SIZE-CHARS|SIZE-C|SIZE-CH|SIZE-CHA|SIZE-CHAR|'
                r'SIZE-PIXELS|SIZE-P|SIZE-PI|SIZE-PIX|SIZE-PIXE|SIZE-PIXEL|SKIP|'
                r'SKIP-DELETED-RECORD|SLIDER|SMALL-ICON|SMALLINT|SMALL-TITLE|SOME|SORT|'
                r'SORT-ASCENDING|SORT-NUMBER|SOURCE|SOURCE-PROCEDURE|SPACE|SQL|SQRT|'
                r'SSL-SERVER-NAME|STANDALONE|START|START-DOCUMENT|START-ELEMENT|START-MOVE|'
                r'START-RESIZE|START-ROW-RESIZE|STATE-DETAIL|STATIC|STATUS|STATUS-AREA|STATUS-AREA-FONT|'
                r'STDCALL|STOP|STOP-PARSING|STOPPED|STOPPE|'
                r'STORED-PROCEDURE|STORED-PROC|STORED-PROCE|STORED-PROCED|STORED-PROCEDU|STORED-PROCEDUR|'
                r'STREAM|STREAM-HANDLE|STREAM-IO|STRETCH-TO-FIT|STRICT|STRING|STRING-VALUE|STRING-XREF|'
                r'SUB-AVERAGE|SUB-AVE|SUB-AVER|SUB-AVERA|SUB-AVERAG|'
                r'SUB-COUNT|SUB-MAXIMUM|SUM-MAX|SUM-MAXI|SUM-MAXIM|SUM-MAXIMU|SUB-MENU|SUBSUB-|'
                r'MINIMUM|SUB-MIN|SUBSCRIBE|SUBSTITUTE|SUBST|SUBSTI|SUBSTIT|SUBSTITU|SUBSTITUT|'
                r'SUBSTRING|SUBSTR|SUBSTRI|SUBSTRIN|SUB-TOTAL|SUBTYPE|SUM|SUPER|SUPER-PROCEDURES|'
                r'SUPPRESS-NAMESPACE-PROCESSING|'
                r'SUPPRESS-WARNINGS|SUPPRESS-W|SUPPRESS-WA|SUPPRESS-WAR|SUPPRESS-WARN|SUPPRESS-WARNI|SUPPRESS-WARNIN|SUPPRESS-WARNING|'
                r'SYMMETRIC-ENCRYPTION-ALGORITHM|SYMMETRIC-ENCRYPTION-IV|SYMMETRIC-ENCRYPTION-KEY|SYMMETRIC-SUPPORT|'
                r'SYSTEM-ALERT-BOXES|SYSTEM-ALERT|SYSTEM-ALERT-|SYSTEM-ALERT-B|SYSTEM-ALERT-BO|SYSTEM-ALERT-BOX|SYSTEM-ALERT-BOXE|'
                r'SYSTEM-DIALOG|SYSTEM-HELP|SYSTEM-ID|TABLE|TABLE-HANDLE|TABLE-NUMBER|TAB-POSITION|'
                r'TAB-STOP|TARGET|TARGET-PROCEDURE|'
                r'TEMP-DIRECTORY|TEMP-DIR|TEMP-DIRE|TEMP-DIREC|TEMP-DIRECT|TEMP-DIRECTO|TEMP-DIRECTOR|'
                r'TEMP-TABLE|TEMP-TABLE-PREPARE|TERM|TERMINAL|TERM|TERMI|TERMIN|TERMINA|'
                r'TERMINATE|TEXT|TEXT-CURSOR|TEXT-SEG-GROW|TEXT-SELECTED|THEN|'
                r'THIS-OBJECT|THIS-PROCEDURE|THREE-D|THROW|THROUGH|THRU|TIC-MARKS|TIME|'
                r'TIME-SOURCE|TITLE|'
                r'TITLE-BGCOLOR|TITLE-BGC|TITLE-BGCO|TITLE-BGCOL|TITLE-BGCOLO|'
                r'TITLE-DCOLOR|TITLE-DC|TITLE-DCO|TITLE-DCOL|TITLE-DCOLO|'
                r'TITLE-FGCOLOR|TITLE-FGC|TITLE-FGCO|TITLE-FGCOL|TITLE-FGCOLO|'
                r'TITLE-FONT|TITLE-FO|TITLE-FON|'
                r'TO|TODAY|TOGGLE-BOX|TOOLTIP|TOOLTIPS|TOPIC|TOP-NAV-QUERY|TOP-ONLY|'
                r'TO-ROWID|TOTAL|TRAILING|TRANS|TRANSACTION|TRANSACTION-MODE|'
                r'TRANS-INIT-PROCEDURE|TRANSPARENT|TRIGGER|TRIGGERS|TRIM|'
                r'TRUE|TRUNCATE|TRUNC|TRUNCA|TRUNCAT|TYPE|TYPE-OF|'
                r'UNBOX|UNBUFFERED|UNBUFF|UNBUFFE|UNBUFFER|UNBUFFERE|'
                r'UNDERLINE|UNDERL|UNDERLI|UNDERLIN|UNDO|'
                r'UNFORMATTED|UNFORM|UNFORMA|UNFORMAT|UNFORMATT|UNFORMATTE|UNION|'
                r'UNIQUE|UNIQUE-ID|UNIQUE-MATCH|UNIX|UNLESS-HIDDEN|UNLOAD|'
                r'UNSIGNED-LONG|UNSUBSCRIBE|UP|UPDATE|UPDATE-ATTRIBUTE|'
                r'URL|URL-DECODE|URL-ENCODE|URL-PASSWORD|URL-USERID|USE|'
                r'USE-DICT-EXPS|USE-FILENAME|USE-INDEX|USER|USE-REVVIDEO|'
                r'USERID|USER-ID|USE-TEXT|USE-UNDERLINE|USE-WIDGET-POOL|'
                r'USING|V6DISPLAY|V6FRAME|VALIDATE|VALIDATE-EXPRESSION|'
                r'VALIDATE-MESSAGE|VALIDATE-SEAL|VALIDATION-ENABLED|VALID-EVENT|'
                r'VALID-HANDLE|VALID-OBJECT|VALUE|VALUE-CHANGED|VALUES|'
                r'VARIABLE|VAR|VARI|VARIA|VARIAB|VARIABL|VERBOSE|'
                r'VERSION|VERTICAL|VERT|VERTI|VERTIC|VERTICA|'
                r'VIEW|VIEW-AS|VIEW-FIRST-COLUMN-ON-REOPEN|'
                r'VIRTUAL-HEIGHT-CHARS|VIRTUAL-HEIGHT|VIRTUAL-HEIGHT-|VIRTUAL-HEIGHT-C|VIRTUAL-HEIGHT-CH|VIRTUAL-HEIGHT-CHA|VIRTUAL-HEIGHT-CHAR|'
                r'VIRTUAL-HEIGHT-PIXELS|VIRTUAL-HEIGHT-P|VIRTUAL-HEIGHT-PI|VIRTUAL-HEIGHT-PIX|VIRTUAL-HEIGHT-PIXE|VIRTUAL-HEIGHT-PIXEL|'
                r'VIRTUAL-WIDTH-CHARS|VIRTUAL-WIDTH|VIRTUAL-WIDTH-|VIRTUAL-WIDTH-C|VIRTUAL-WIDTH-CH|VIRTUAL-WIDTH-CHA|VIRTUAL-WIDTH-CHAR|'
                r'VIRTUAL-WIDTH-PIXELS|VIRTUAL-WIDTH-P|VIRTUAL-WIDTH-PI|VIRTUAL-WIDTH-PIX|VIRTUAL-WIDTH-PIXE|VIRTUAL-WIDTH-PIXEL|'
                r'VISIBLE|VOID|WAIT|WAIT-FOR|WARNING|WEB-CONTEXT|WEEKDAY|WHEN|'
                r'WHERE|WHILE|WIDGET|'
                r'WIDGET-ENTER|WIDGET-E|WIDGET-EN|WIDGET-ENT|WIDGET-ENTE|'
                r'WIDGET-ID|'
                r'WIDGET-LEAVE|WIDGET-L|WIDGET-LE|WIDGET-LEA|WIDGET-LEAV|'
                r'WIDGET-POOL|WIDTH|'
                r'WIDTH-CHARS|WIDTH|WIDTH-|WIDTH-C|WIDTH-CH|WIDTH-CHA|WIDTH-CHAR|'
                r'WIDTH-PIXELS|WIDTH-P|WIDTH-PI|WIDTH-PIX|WIDTH-PIXE|WIDTH-PIXEL|'
                r'WINDOW|'
                r'WINDOW-MAXIMIZED|WINDOW-MAXIM|WINDOW-MAXIMI|WINDOW-MAXIMIZ|WINDOW-MAXIMIZE|'
                r'WINDOW-MINIMIZED|WINDOW-MINIM|WINDOW-MINIMI|WINDOW-MINIMIZ|WINDOW-MINIMIZE|'
                r'WINDOW-NAME|WINDOW-NORMAL|WINDOW-STATE|WINDOW-STA|WINDOW-STAT|'
                r'WINDOW-SYSTEM|WITH|WORD-INDEX|WORD-WRAP|WORK-AREA-HEIGHT-PIXELS|'
                r'WORK-AREA-WIDTH-PIXELS|WORK-AREA-X|WORK-AREA-Y|WORKFILE|'
                r'WORK-TABLE|WORK-TAB|WORK-TABL|WRITE|WRITE-CDATA|WRITE-CHARACTERS|'
                r'WRITE-COMMENT|WRITE-DATA-ELEMENT|WRITE-EMPTY-ELEMENT|WRITE-ENTITY-REF|'
                r'WRITE-EXTERNAL-DTD|WRITE-FRAGMENT|WRITE-MESSAGE|'
                r'WRITE-PROCESSING-INSTRUCTION|WRITE-STATUS|WRITE-XML|WRITE-XMLSCHEMA|'
                r'X|XCODE|XML-DATA-TYPE|XML-NODE-TYPE|XML-SCHEMA-PATH|'
                r'XML-SUPPRESS-NAMESPACE-PROCESSING|X-OF|XREF|'
                r'XREF-XML|Y|YEAR|YEAR-OFFSET|YES|YES-NO|'
                r'YES-NO-CANCEL|Y-OF)\s*($|(?=[^0-9a-z_\-]))')

    tokens = {
        'root': [
            (r'/\*', Comment.Multiline, 'comment'),
            (r'\{', Comment.Preproc, 'preprocessor'),
            (r'\s*&.*', Comment.Preproc),
            (r'0[xX][0-9a-fA-F]+[LlUu]*', Number.Hex),
            (r'(?i)(DEFINE|DEF|DEFI|DEFIN)\b', Keyword.Declaration),
            (types, Keyword.Type),
            (keywords, Name.Builtin),
            (r'"(\\\\|\\"|[^"])*"', String.Double),
            (r"'(\\\\|\\'|[^'])*'", String.Single),
            (r'[0-9][0-9]*\.[0-9]+([eE][0-9]+)?[fd]?', Number.Float),
            (r'[0-9]+', Number.Integer),
            (r'\s+', Text),
            (r'[\\+\\-\\*\\/\\=]', Operator),
            (r'[\\.\\:\\(\\)]', Punctuation),
            (r'.', Name.Variable), # Lazy catch-all
        ],
>>>>>>> 48d6e23f
        'comment': [
            (r'[^*/]', Comment.Multiline),
            (r'/\*', Comment.Multiline, '#push'),
            (r'\*/', Comment.Multiline, '#pop'),
<<<<<<< HEAD
            (r'[*/]', Comment.Multiline),
        ]
    }
=======
            (r'[*/]', Comment.Multiline)
        ],
        'preprocessor': [
            (r'[^{}]', Comment.Preproc),
            (r'{', Comment.Preproc, '#push'),
            (r'}', Comment.Preproc, '#pop'),
        ],
    }
>>>>>>> 48d6e23f
<|MERGE_RESOLUTION|>--- conflicted
+++ resolved
@@ -27,12 +27,8 @@
            'NewspeakLexer', 'GherkinLexer', 'AsymptoteLexer',
            'PostScriptLexer', 'AutohotkeyLexer', 'GoodDataCLLexer',
            'MaqlLexer', 'ProtoBufLexer', 'HybrisLexer', 'AwkLexer',
-<<<<<<< HEAD
            'Cfengine3Lexer', 'HttpLexer', 'SnobolLexer', 'ECLLexer',
-           'UrbiscriptLexer']
-=======
-           'Cfengine3Lexer', 'OpenEdgeLexer']
->>>>>>> 48d6e23f
+           'UrbiscriptLexer', 'OpenEdgeLexer']
 
 line_re  = re.compile('.*?\n')
 
@@ -3052,7 +3048,6 @@
         ],
     }
 
-<<<<<<< HEAD
 
 class HttpLexer(RegexLexer):
     """
@@ -3281,11 +3276,21 @@
             (r"(\\\\|\\'|[^'])*?'", String.Single, '#pop'),
         ],
         # from http://pygments.org/docs/lexerdevelopment/#changing-states
-=======
+        'comment': [
+            (r'[^*/]', Comment.Multiline),
+            (r'/\*', Comment.Multiline, '#push'),
+            (r'\*/', Comment.Multiline, '#pop'),
+            (r'[*/]', Comment.Multiline),
+        ]
+    }
+
+
 class OpenEdgeLexer(RegexLexer):
     """
-    Lexer for `OpenEdge ABL (formerly Progress) <http://web.progress.com/en/openedge/abl.html>`_ source code.
-
+    Lexer for `OpenEdge ABL (formerly Progress)
+    <http://web.progress.com/en/openedge/abl.html>`_ source code.
+
+    *New in Pygments 1.5.*
     """
     name = 'OpenEdge ABL'
     aliases = ['openedge', 'abl', 'progress']
@@ -3787,16 +3792,10 @@
             (r'[\\.\\:\\(\\)]', Punctuation),
             (r'.', Name.Variable), # Lazy catch-all
         ],
->>>>>>> 48d6e23f
         'comment': [
             (r'[^*/]', Comment.Multiline),
             (r'/\*', Comment.Multiline, '#push'),
             (r'\*/', Comment.Multiline, '#pop'),
-<<<<<<< HEAD
-            (r'[*/]', Comment.Multiline),
-        ]
-    }
-=======
             (r'[*/]', Comment.Multiline)
         ],
         'preprocessor': [
@@ -3804,5 +3803,4 @@
             (r'{', Comment.Preproc, '#push'),
             (r'}', Comment.Preproc, '#pop'),
         ],
-    }
->>>>>>> 48d6e23f
+    }
# -*- coding: utf-8 -*-
"""
    pygments.lexers.esoteric
    ~~~~~~~~~~~~~~~~~~~~~~~~

    Lexers for esoteric languages.

    :copyright: Copyright 2006-2015 by the Pygments team, see AUTHORS.
    :license: BSD, see LICENSE for details.
"""

from pygments.lexer import RegexLexer, include, words
from pygments.token import Text, Comment, Operator, Keyword, Name, String, \
    Number, Punctuation, Error, Whitespace

<<<<<<< HEAD
__all__ = ['BrainfuckLexer', 'BefungeLexer', 'BoogieLexer', 'RedcodeLexer', 'CAmkESLexer']
=======
__all__ = ['BrainfuckLexer', 'BefungeLexer', 'BoogieLexer', 'RedcodeLexer', 'CAmkESLexer', 'AheuiLexer']
>>>>>>> c775c526


class BrainfuckLexer(RegexLexer):
    """
    Lexer for the esoteric `BrainFuck <http://www.muppetlabs.com/~breadbox/bf/>`_
    language.
    """

    name = 'Brainfuck'
    aliases = ['brainfuck', 'bf']
    filenames = ['*.bf', '*.b']
    mimetypes = ['application/x-brainfuck']

    tokens = {
        'common': [
            # use different colors for different instruction types
            (r'[.,]+', Name.Tag),
            (r'[+-]+', Name.Builtin),
            (r'[<>]+', Name.Variable),
            (r'[^.,+\-<>\[\]]+', Comment),
        ],
        'root': [
            (r'\[', Keyword, 'loop'),
            (r'\]', Error),
            include('common'),
        ],
        'loop': [
            (r'\[', Keyword, '#push'),
            (r'\]', Keyword, '#pop'),
            include('common'),
        ]
    }


class BefungeLexer(RegexLexer):
    """
    Lexer for the esoteric `Befunge <http://en.wikipedia.org/wiki/Befunge>`_
    language.

    .. versionadded:: 0.7
    """
    name = 'Befunge'
    aliases = ['befunge']
    filenames = ['*.befunge']
    mimetypes = ['application/x-befunge']

    tokens = {
        'root': [
            (r'[0-9a-f]', Number),
            (r'[+*/%!`-]', Operator),             # Traditional math
            (r'[<>^v?\[\]rxjk]', Name.Variable),  # Move, imperatives
            (r'[:\\$.,n]', Name.Builtin),         # Stack ops, imperatives
            (r'[|_mw]', Keyword),
            (r'[{}]', Name.Tag),                  # Befunge-98 stack ops
            (r'".*?"', String.Double),            # Strings don't appear to allow escapes
            (r'\'.', String.Single),              # Single character
            (r'[#;]', Comment),                   # Trampoline... depends on direction hit
            (r'[pg&~=@iotsy]', Keyword),          # Misc
            (r'[()A-Z]', Comment),                # Fingerprints
            (r'\s+', Text),                       # Whitespace doesn't matter
        ],
    }


class CAmkESLexer(RegexLexer):
    """
    Basic lexer for the input language for the
    `CAmkES <https://sel4.systems/CAmkES/>`_ component platform.

    .. versionadded:: 2.1
    """
    name = 'CAmkES'
    aliases = ['camkes', 'idl4']
    filenames = ['*.camkes', '*.idl4']

    tokens = {
        'root':[
            # C pre-processor directive
            (r'^\s*#.*\n', Comment.Preproc),

            # Whitespace, comments
            (r'\s+', Text),
            (r'/\*(.|\n)*?\*/', Comment),
            (r'//.*\n', Comment),

            (r'[\[\(\){},\.;=\]]', Punctuation),

            (words(('assembly', 'attribute', 'component', 'composition',
                    'configuration', 'connection', 'connector', 'consumes',
                    'control', 'dataport', 'Dataport', 'emits', 'event',
                    'Event', 'from', 'group', 'hardware', 'has', 'interface',
                    'Interface', 'maybe', 'procedure', 'Procedure', 'provides',
                    'template', 'to', 'uses'), suffix=r'\b'), Keyword),

            (words(('bool', 'boolean', 'Buf', 'char', 'character', 'double',
                    'float', 'in', 'inout', 'int', 'int16_6', 'int32_t',
                    'int64_t', 'int8_t', 'integer', 'mutex', 'out', 'real',
                    'refin', 'semaphore', 'signed', 'string', 'uint16_t',
                    'uint32_t', 'uint64_t', 'uint8_t', 'uintptr_t', 'unsigned',
                    'void'), suffix=r'\b'), Keyword.Type),

            # Recognised attributes
            (r'[a-zA-Z_]\w*_(priority|domain|buffer)', Keyword.Reserved),
            (words(('dma_pool', 'from_access', 'to_access'), suffix=r'\b'),
                Keyword.Reserved),

            # CAmkES-level include
            (r'import\s+(<[^>]*>|"[^"]*");', Comment.Preproc),

            # C-level include
            (r'include\s+(<[^>]*>|"[^"]*");', Comment.Preproc),

            # Literals
            (r'0[xX][\da-fA-F]+', Number.Hex),
            (r'-?[\d]+', Number),
            (r'-?[\d]+\.[\d]+', Number.Float),
            (r'"[^"]*"', String),

            # Identifiers
            (r'[a-zA-Z_]\w*', Name),
        ],
    }


class RedcodeLexer(RegexLexer):
    """
    A simple Redcode lexer based on ICWS'94.
    Contributed by Adam Blinkinsop <blinks@acm.org>.

    .. versionadded:: 0.8
    """
    name = 'Redcode'
    aliases = ['redcode']
    filenames = ['*.cw']

    opcodes = ('DAT', 'MOV', 'ADD', 'SUB', 'MUL', 'DIV', 'MOD',
               'JMP', 'JMZ', 'JMN', 'DJN', 'CMP', 'SLT', 'SPL',
               'ORG', 'EQU', 'END')
    modifiers = ('A', 'B', 'AB', 'BA', 'F', 'X', 'I')

    tokens = {
        'root': [
            # Whitespace:
            (r'\s+', Text),
            (r';.*$', Comment.Single),
            # Lexemes:
            #  Identifiers
            (r'\b(%s)\b' % '|'.join(opcodes), Name.Function),
            (r'\b(%s)\b' % '|'.join(modifiers), Name.Decorator),
            (r'[A-Za-z_]\w+', Name),
            #  Operators
            (r'[-+*/%]', Operator),
            (r'[#$@<>]', Operator),  # mode
            (r'[.,]', Punctuation),  # mode
            #  Numbers
            (r'[-+]?\d+', Number.Integer),
        ],
    }


class BoogieLexer(RegexLexer):
    """
    For `Boogie <https://boogie.codeplex.com/>`_ source code.

    .. versionadded:: 2.1
    """
    name = 'Boogie'
    aliases = ['boogie']
    filenames = ['*.bpl']

    tokens = {
        'root': [
            # Whitespace and Comments
            (r'\n', Whitespace),
            (r'\s+', Whitespace),
            (r'//[/!](.*?)\n', Comment.Doc),
            (r'//(.*?)\n', Comment.Single),
            (r'/\*', Comment.Multiline, 'comment'),

            (words((
                'axiom', 'break', 'call', 'ensures', 'else', 'exists', 'function',
                'forall', 'if', 'invariant', 'modifies', 'procedure',  'requires',
                'then', 'var', 'while'),
             suffix=r'\b'), Keyword),
            (words(('const',), suffix=r'\b'), Keyword.Reserved),

            (words(('bool', 'int', 'ref'), suffix=r'\b'), Keyword.Type),
            include('numbers'),
            (r"(>=|<=|:=|!=|==>|&&|\|\||[+/\-=>*<\[\]])", Operator),
            (r"([{}():;,.])", Punctuation),
            # Identifier
            (r'[a-zA-Z_]\w*', Name),
        ],
        'comment': [
            (r'[^*/]+', Comment.Multiline),
            (r'/\*', Comment.Multiline, '#push'),
            (r'\*/', Comment.Multiline, '#pop'),
            (r'[*/]', Comment.Multiline),
        ],
        'numbers': [
            (r'[0-9]+', Number.Integer),
        ],
    }


class AheuiLexer(RegexLexer):
    """
    Aheui_ Lexer.

    Aheui_ is esoteric language based on Korean alphabets.

    .. _Aheui:: http://aheui.github.io/

    """

    name = u'Aheui'
    aliases = ['aheui']
    filenames = ['*.aheui']

    tokens = {
        'root': [
            (u'['
             u'가-갛갸-걓거-겋겨-곃고-곻교-궇규-긯'
             u'까-깧꺄-꺟꺼-껗껴-꼏꼬-꽇꾜-꿓뀨-끻'
             u'나-낳냐-냫너-넣녀-녛노-놓뇨-눟뉴-닇'
             u'다-닿댜-댷더-덯뎌-뎧도-돟됴-둫듀-딓'
             u'따-땋땨-떃떠-떻뗘-뗳또-똫뚀-뚷뜌-띟'
             u'라-랗랴-럏러-렇려-렿로-롷료-뤃류-릫'
             u'마-맣먀-먛머-멓며-몋모-뫃묘-뭏뮤-믷'
             u'바-밯뱌-뱧버-벟벼-볗보-봏뵤-붛뷰-빃'
             u'빠-빻뺘-뺳뻐-뻫뼈-뼣뽀-뽛뾰-뿧쀼-삏'
             u'사-샇샤-샿서-섷셔-셯소-솧쇼-숳슈-싛'
             u'싸-쌓쌰-썋써-쎃쎠-쎻쏘-쏳쑈-쑿쓔-씧'
             u'아-앟야-얗어-엏여-옇오-옿요-웋유-읳'
             u'자-잫쟈-쟣저-젛져-졓조-좋죠-줗쥬-즿'
             u'짜-짷쨔-쨯쩌-쩧쪄-쪟쪼-쫗쬬-쭣쮸-찋'
             u'차-챃챠-챻처-첳쳐-쳫초-촣쵸-춯츄-칗'
             u'카-캏캬-컇커-컿켜-켷코-콯쿄-쿻큐-킣'
             u'타-탛탸-턓터-텋텨-톃토-톻툐-퉇튜-틯'
             u'파-팧퍄-퍟퍼-펗펴-폏포-퐇표-풓퓨-픻'
             u'하-핳햐-햫허-헣혀-혛호-홓효-훟휴-힇'
             u']', Operator),
            ('.', Comment),
        ],
    }<|MERGE_RESOLUTION|>--- conflicted
+++ resolved
@@ -13,11 +13,7 @@
 from pygments.token import Text, Comment, Operator, Keyword, Name, String, \
     Number, Punctuation, Error, Whitespace
 
-<<<<<<< HEAD
-__all__ = ['BrainfuckLexer', 'BefungeLexer', 'BoogieLexer', 'RedcodeLexer', 'CAmkESLexer']
-=======
 __all__ = ['BrainfuckLexer', 'BefungeLexer', 'BoogieLexer', 'RedcodeLexer', 'CAmkESLexer', 'AheuiLexer']
->>>>>>> c775c526
 
 
 class BrainfuckLexer(RegexLexer):

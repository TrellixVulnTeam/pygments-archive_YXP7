# -*- coding: utf-8 -*-
<<<<<<< HEAD
# yapf: disable
=======
>>>>>>> e9923546
"""
    pygments.lexers.stata
    ~~~~~~~~~~~~~~~~~~~~~

    Lexer for Stata

    :copyright: Copyright 2006-2017 by the Pygments team, see AUTHORS.
    :license: BSD, see LICENSE for details.
"""

import re
from pygments.lexer import RegexLexer, include, words
from pygments.token import Comment, Keyword, Name, Number, \
    String, Text, Operator

from pygments.lexers._stata_builtins import builtins_base, builtins_functions

__all__ = ['StataLexer']


class StataLexer(RegexLexer):
    """
    For `Stata <http://www.stata.com/>`_ do files.

    .. versionadded:: 2.2
    """
    # Syntax based on
    # - http://fmwww.bc.edu/RePEc/bocode/s/synlightlist.ado
    # - http://github.com/isagalaev/highlight.js/blob/master/src/languages/stata.js
    # - http://github.com/jpitblado/vim-stata/blob/master/syntax/stata.vim

<<<<<<< HEAD
    name = 'Stata'
    aliases = ['stata', 'do']
    filenames = ['*.do', '*.ado']
    mimetypes = ['text/x-stata', 'text/stata', 'application/x-stata']
    flags = re.MULTILINE | re.DOTALL
=======
    name      = 'Stata'
    aliases   = ['stata', 'do']
    filenames = ['*.do', '*.ado']
    mimetypes = ['text/x-stata', 'text/stata', 'application/x-stata']
>>>>>>> e9923546

    tokens = {
        'root': [
            include('comments'),
            include('strings'),
            include('macros'),
            include('numbers'),
            include('keywords'),
            include('operators'),
            include('format'),
            (r'.', Text),
        ],
<<<<<<< HEAD
        # Comments are a complicated beast in Stata because they can be
        # nested and there are a few corner cases with that. See:
        # - github.com/kylebarron/language-stata/issues/90
        # - statalist.org/forums/forum/general-stata-discussion/general/1448244
        'comments': [
            (r'(^//|(?<=\s)//)(?!/)', Comment.Single, 'comments-double-slash'),
            (r'^\s*\*', Comment.Single, 'comments-star'),
            (r'/\*', Comment.Multiline, 'comments-block'),
            (r'(^///|(?<=\s)///)', Comment.Special, 'comments-triple-slash')
        ],
        'comments-block': [
            (r'/\*', Comment.Multiline, '#push'),
            # this ends and restarts a comment block. but need to catch this so
            # that it doesn\'t start _another_ level of comment blocks
            (r'\*/\*', Comment.Multiline),
            (r'(\*/\s+\*(?!/)[^\n]*)|(\*/)', Comment.Multiline, '#pop'),
            # Match anything else as a character inside the comment
            (r'.', Comment.Multiline),
        ],
        'comments-star': [
            (r'///.*?\n', Comment.Single,
                ('#pop', 'comments-triple-slash')),
            (r'(^//|(?<=\s)//)(?!/)', Comment.Single,
                ('#pop', 'comments-double-slash')),
            (r'/\*', Comment.Multiline, 'comments-block'),
            (r'.(?=\n)', Comment.Single, '#pop'),
            (r'.', Comment.Single),
        ],
        'comments-triple-slash': [
            (r'\n', Comment.Special, '#pop'),
            # A // breaks out of a comment for the rest of the line
            (r'//.*?(?=\n)', Comment.Single, '#pop'),
            (r'.', Comment.Special),
        ],
        'comments-double-slash': [
            (r'\n', Text, '#pop'),
            (r'.', Comment.Single),
        ],
        # `"compound string"' and regular "string"; note the former are
        # nested.
        'strings': [
            (r'`"', String, 'string-compound'),
            (r'(?<!`)"', String, 'string-regular'),
=======
        # Global and local macros; regular and special strings
        'vars-strings': [
            (r'\$[\w{]', Name.Variable.Global, 'var_validglobal'),
            (r'`\w{0,31}\'', Name.Variable),
            (r'"', String, 'string_dquote'),
            (r'`"', String, 'string_mquote'),
        ],
        # For either string type, highlight macros as macros
        'string_dquote': [
            (r'"', String, '#pop'),
            (r'\\\\|\\"|\\\n', String.Escape),
            (r'\$', Name.Variable.Global, 'var_validglobal'),
            (r'`', Name.Variable, 'var_validlocal'),
            (r'[^$`"\\]+', String),
            (r'[$"\\]', String),
>>>>>>> e9923546
        ],
        'string-compound': [
            (r'`"', String, '#push'),
            (r'"\'', String, '#pop'),
<<<<<<< HEAD
            (r'\\\\|\\"|\\\$|\\`|\\\n', String.Escape),
            include('macros'),
            (r'.', String)
        ],
        'string-regular': [
            (r'(")(?!\')|(?=\n)', String, '#pop'),
            (r'\\\\|\\"|\\\$|\\`|\\\n', String.Escape),
            include('macros'),
            (r'.', String)
        ],
        # A local is usually
        #     `\w{0,31}'
        #     `:extended macro'
        #     `=expression'
        #     `[rsen](results)'
        #     `(++--)scalar(++--)'
        #
        # However, there are all sorts of weird rules wrt edge
        # cases. Instead of writing 27 exceptions, anything inside
        # `' is a local.
        #
        # A global is more restricted, so we do follow rules. Note only
        # locals explicitly enclosed ${} can be nested.
        'macros': [
            (r'\$(\{|(?=[\$`]))', Name.Variable.Global, 'macro-global-nested'),
            (r'\$', Name.Variable.Global,  'macro-global-name'),
            (r'`', Name.Variable, 'macro-local'),
=======
            (r'\\\\|\\"|\\\n', String.Escape),
            (r'\$', Name.Variable.Global, 'var_validglobal'),
            (r'`', Name.Variable, 'var_validlocal'),
            (r'[^$`"\\]+', String),
            (r'[$"\\]', String),
        ],
        'var_validglobal': [
            (r'\{\w{0,32}\}', Name.Variable.Global, '#pop'),
            (r'\w{1,32}', Name.Variable.Global, '#pop'),
        ],
        'var_validlocal': [
            (r'\w{0,31}\'', Name.Variable, '#pop'),
>>>>>>> e9923546
        ],
        'macro-local': [
            (r'`', Name.Variable, '#push'),
            (r"'", Name.Variable, '#pop'),
            (r'\$(\{|(?=[\$`]))', Name.Variable.Global, 'macro-global-nested'),
            (r'\$', Name.Variable.Global, 'macro-global-name'),
            (r'.', Name.Variable),  # fallback
        ],
        'macro-global-nested': [
            (r'\$(\{|(?=[\$`]))', Name.Variable.Global, '#push'),
            (r'\}', Name.Variable.Global, '#pop'),
            (r'\$', Name.Variable.Global, 'macro-global-name'),
            (r'`', Name.Variable, 'macro-local'),
            (r'\w', Name.Variable.Global),  # fallback
            (r'(?!\w)', Name.Variable.Global, '#pop'),
        ],
        'macro-global-name': [
            (r'\$(\{|(?=[\$`]))', Name.Variable.Global, 'macro-global-nested', '#pop'),
            (r'\$', Name.Variable.Global, 'macro-global-name', '#pop'),
            (r'`', Name.Variable, 'macro-local', '#pop'),
            (r'\w{1,32}', Name.Variable.Global, '#pop'),
        ],
        # Built in functions and statements
        'keywords': [
            (words(builtins_functions, prefix = r'\b', suffix = r'(?=\()'),
             Name.Function),
            (words(builtins_base, prefix = r'(^\s*|\s)', suffix = r'\b'),
             Keyword),
        ],
        # http://www.stata.com/help.cgi?operators
        'operators': [
            (r'-|==|<=|>=|<|>|&|!=', Operator),
            (r'\*|\+|\^|/|!|~|==|~=', Operator)
        ],
        # Stata numbers
        'numbers': [
            # decimal number
            (r'\b[+-]?([0-9]+(\.[0-9]+)?|\.[0-9]+|\.)([eE][+-]?[0-9]+)?[i]?\b',
             Number),
        ],
        # Stata formats
        'format': [
            (r'%-?\d{1,2}(\.\d{1,2})?[gfe]c?', Name.Format),
            (r'%(21x|16H|16L|8H|8L)', Name.Format),
            (r'%-?(tc|tC|td|tw|tm|tq|th|ty|tg).{0,32}', Name.Format),
            (r'%[-~]?\d{1,4}s', Name.Format),
        ]
    }<|MERGE_RESOLUTION|>--- conflicted
+++ resolved
@@ -1,8 +1,4 @@
 # -*- coding: utf-8 -*-
-<<<<<<< HEAD
-# yapf: disable
-=======
->>>>>>> e9923546
 """
     pygments.lexers.stata
     ~~~~~~~~~~~~~~~~~~~~~
@@ -34,18 +30,11 @@
     # - http://github.com/isagalaev/highlight.js/blob/master/src/languages/stata.js
     # - http://github.com/jpitblado/vim-stata/blob/master/syntax/stata.vim
 
-<<<<<<< HEAD
-    name = 'Stata'
-    aliases = ['stata', 'do']
-    filenames = ['*.do', '*.ado']
-    mimetypes = ['text/x-stata', 'text/stata', 'application/x-stata']
-    flags = re.MULTILINE | re.DOTALL
-=======
     name      = 'Stata'
     aliases   = ['stata', 'do']
     filenames = ['*.do', '*.ado']
     mimetypes = ['text/x-stata', 'text/stata', 'application/x-stata']
->>>>>>> e9923546
+    flags     = re.MULTILINE | re.DOTALL
 
     tokens = {
         'root': [
@@ -58,7 +47,6 @@
             include('format'),
             (r'.', Text),
         ],
-<<<<<<< HEAD
         # Comments are a complicated beast in Stata because they can be
         # nested and there are a few corner cases with that. See:
         # - github.com/kylebarron/language-stata/issues/90
@@ -102,28 +90,10 @@
         'strings': [
             (r'`"', String, 'string-compound'),
             (r'(?<!`)"', String, 'string-regular'),
-=======
-        # Global and local macros; regular and special strings
-        'vars-strings': [
-            (r'\$[\w{]', Name.Variable.Global, 'var_validglobal'),
-            (r'`\w{0,31}\'', Name.Variable),
-            (r'"', String, 'string_dquote'),
-            (r'`"', String, 'string_mquote'),
-        ],
-        # For either string type, highlight macros as macros
-        'string_dquote': [
-            (r'"', String, '#pop'),
-            (r'\\\\|\\"|\\\n', String.Escape),
-            (r'\$', Name.Variable.Global, 'var_validglobal'),
-            (r'`', Name.Variable, 'var_validlocal'),
-            (r'[^$`"\\]+', String),
-            (r'[$"\\]', String),
->>>>>>> e9923546
         ],
         'string-compound': [
             (r'`"', String, '#push'),
             (r'"\'', String, '#pop'),
-<<<<<<< HEAD
             (r'\\\\|\\"|\\\$|\\`|\\\n', String.Escape),
             include('macros'),
             (r'.', String)
@@ -151,20 +121,6 @@
             (r'\$(\{|(?=[\$`]))', Name.Variable.Global, 'macro-global-nested'),
             (r'\$', Name.Variable.Global,  'macro-global-name'),
             (r'`', Name.Variable, 'macro-local'),
-=======
-            (r'\\\\|\\"|\\\n', String.Escape),
-            (r'\$', Name.Variable.Global, 'var_validglobal'),
-            (r'`', Name.Variable, 'var_validlocal'),
-            (r'[^$`"\\]+', String),
-            (r'[$"\\]', String),
-        ],
-        'var_validglobal': [
-            (r'\{\w{0,32}\}', Name.Variable.Global, '#pop'),
-            (r'\w{1,32}', Name.Variable.Global, '#pop'),
-        ],
-        'var_validlocal': [
-            (r'\w{0,31}\'', Name.Variable, '#pop'),
->>>>>>> e9923546
         ],
         'macro-local': [
             (r'`', Name.Variable, '#push'),
